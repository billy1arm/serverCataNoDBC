--- conflicted
+++ resolved
@@ -3,42 +3,21 @@
 #include "Stormlib.h"
 #define __STORMLIB_SELF__
 
-<<<<<<< HEAD
-typedef std::vector<MPQArchive*> ArchiveSet;
-ArchiveSet gOpenArchives;
-
-=======
 MPQArchiveSet gOpenArchives;
 
 //xxxxxxxxxxxxxxxxxxxxxxxxxxxxxx
->>>>>>> 197093bd
 MPQArchive::MPQArchive(const char* filename)
 {
     BOOL succ = SFileOpenArchive(filename, 0, 0,&hMPQ);
     if (succ)
-<<<<<<< HEAD
-    {
-        MPQArchive*ar = (MPQArchive*)(hMPQ);
-        printf("Opening %s\n", filename);
-        gOpenArchives.push_back(ar);
-        succ = true;
-    }
-    else
-    {
-        printf("Error!!!Not open archive %s\n", filename);
-    }
-=======
         printf("Opening %s\n", filename);
     else
         printf("Error!!!Not open archive %s\n", filename);
->>>>>>> 197093bd
 }
 
 void MPQArchive::close()
 {
     SFileCloseArchive(hMPQ);
-<<<<<<< HEAD
-=======
 }
 
 bool MPQArchiveSet::Open( std::vector<std::string> const& archiveNames )
@@ -58,7 +37,6 @@
     // close archives
     for (ArchiveSet::iterator ar_itr = archives.begin(); ar_itr != archives.end(); ++ar_itr)
         ar_itr->close();
->>>>>>> 197093bd
 }
 
 MPQFile::MPQFile(const char* filename):
@@ -67,17 +45,10 @@
     pointer(0),
     size(0)
 {
-<<<<<<< HEAD
-    for(ArchiveSet::iterator i=gOpenArchives.begin(); i!=gOpenArchives.end();++i)
-    {
-        HANDLE hFile = "";
-        MPQArchive*(hMPQ) = *i;
-=======
     for(ArchiveSet::const_iterator i=gOpenArchives.archives.begin(); i!=gOpenArchives.archives.end();++i)
     {
         HANDLE hFile = "";
         hMPQ = i->hMPQ;
->>>>>>> 197093bd
         BOOL succ = SFileOpenFileEx(hMPQ,filename,0, &hFile);
         if (succ)
         {
@@ -95,19 +66,11 @@
 
             eof = false;
             return;
-<<<<<<< HEAD
-       }
-=======
         }
->>>>>>> 197093bd
     }
 
     eof = true;
     buffer = 0;
-<<<<<<< HEAD
-=======
-
->>>>>>> 197093bd
 }
 
 MPQFile::~MPQFile()
