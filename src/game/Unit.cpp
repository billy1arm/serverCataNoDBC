/*
 * Copyright (C) 2005-2008 MaNGOS <http://getmangos.com/>
 *
 * This program is free software; you can redistribute it and/or modify
 * it under the terms of the GNU General Public License as published by
 * the Free Software Foundation; either version 2 of the License, or
 * (at your option) any later version.
 *
 * This program is distributed in the hope that it will be useful,
 * but WITHOUT ANY WARRANTY; without even the implied warranty of
 * MERCHANTABILITY or FITNESS FOR A PARTICULAR PURPOSE.  See the
 * GNU General Public License for more details.
 *
 * You should have received a copy of the GNU General Public License
 * along with this program; if not, write to the Free Software
 * Foundation, Inc., 59 Temple Place, Suite 330, Boston, MA  02111-1307  USA
 */

#include "Common.h"
#include "Log.h"
#include "Opcodes.h"
#include "WorldPacket.h"
#include "WorldSession.h"
#include "World.h"
#include "ObjectMgr.h"
#include "SpellMgr.h"
#include "Unit.h"
#include "QuestDef.h"
#include "Player.h"
#include "Creature.h"
#include "Spell.h"
#include "Group.h"
#include "SpellAuras.h"
#include "MapManager.h"
#include "ObjectAccessor.h"
#include "CreatureAI.h"
#include "Formulas.h"
#include "Pet.h"
#include "Util.h"
#include "Totem.h"
#include "BattleGround.h"
#include "InstanceSaveMgr.h"
#include "GridNotifiersImpl.h"
#include "CellImpl.h"
#include "Path.h"

#include <math.h>

float baseMoveSpeed[MAX_MOVE_TYPE] =
{
    2.5f,                                                   // MOVE_WALK
    7.0f,                                                   // MOVE_RUN
    1.25f,                                                  // MOVE_RUN_BACK
    4.722222f,                                              // MOVE_SWIM
    4.5f,                                                   // MOVE_SWIM_BACK
    3.141594f,                                              // MOVE_TURN_RATE
    7.0f,                                                   // MOVE_FLIGHT
    4.5f,                                                   // MOVE_FLIGHT_BACK
    3.14f                                                   // MOVE_PITCH_RATE
};

// auraTypes contains attacker auras capable of proc'ing cast auras
static Unit::AuraTypeSet GenerateAttakerProcCastAuraTypes()
{
    static Unit::AuraTypeSet auraTypes;
    auraTypes.insert(SPELL_AURA_DUMMY);
    auraTypes.insert(SPELL_AURA_PROC_TRIGGER_SPELL);
    auraTypes.insert(SPELL_AURA_MOD_HASTE);
    auraTypes.insert(SPELL_AURA_OVERRIDE_CLASS_SCRIPTS);
    return auraTypes;
}

// auraTypes contains victim auras capable of proc'ing cast auras
static Unit::AuraTypeSet GenerateVictimProcCastAuraTypes()
{
    static Unit::AuraTypeSet auraTypes;
    auraTypes.insert(SPELL_AURA_DUMMY);
    auraTypes.insert(SPELL_AURA_PRAYER_OF_MENDING);
    auraTypes.insert(SPELL_AURA_PROC_TRIGGER_SPELL);
    return auraTypes;
}

// auraTypes contains auras capable of proc effect/damage (but not cast) for attacker
static Unit::AuraTypeSet GenerateAttakerProcEffectAuraTypes()
{
    static Unit::AuraTypeSet auraTypes;
    auraTypes.insert(SPELL_AURA_MOD_DAMAGE_DONE);
    auraTypes.insert(SPELL_AURA_PROC_TRIGGER_DAMAGE);
    auraTypes.insert(SPELL_AURA_MOD_CASTING_SPEED);
    auraTypes.insert(SPELL_AURA_MOD_RATING);
    return auraTypes;
}

// auraTypes contains auras capable of proc effect/damage (but not cast) for victim
static Unit::AuraTypeSet GenerateVictimProcEffectAuraTypes()
{
    static Unit::AuraTypeSet auraTypes;
    auraTypes.insert(SPELL_AURA_MOD_RESISTANCE);
    auraTypes.insert(SPELL_AURA_PROC_TRIGGER_DAMAGE);
    auraTypes.insert(SPELL_AURA_MOD_PARRY_PERCENT);
    auraTypes.insert(SPELL_AURA_MOD_BLOCK_PERCENT);
    auraTypes.insert(SPELL_AURA_MOD_DAMAGE_PERCENT_TAKEN);
    return auraTypes;
}

static Unit::AuraTypeSet attackerProcCastAuraTypes = GenerateAttakerProcCastAuraTypes();
static Unit::AuraTypeSet attackerProcEffectAuraTypes = GenerateAttakerProcEffectAuraTypes();

static Unit::AuraTypeSet victimProcCastAuraTypes = GenerateVictimProcCastAuraTypes();
static Unit::AuraTypeSet victimProcEffectAuraTypes   = GenerateVictimProcEffectAuraTypes();

// auraTypes contains auras capable of proc'ing for attacker and victim
static Unit::AuraTypeSet GenerateProcAuraTypes()
{
    Unit::AuraTypeSet auraTypes;
    auraTypes.insert(attackerProcCastAuraTypes.begin(),attackerProcCastAuraTypes.end());
    auraTypes.insert(attackerProcEffectAuraTypes.begin(),attackerProcEffectAuraTypes.end());
    auraTypes.insert(victimProcCastAuraTypes.begin(),victimProcCastAuraTypes.end());
    auraTypes.insert(victimProcEffectAuraTypes.begin(),victimProcEffectAuraTypes.end());
    return auraTypes;
}

static Unit::AuraTypeSet procAuraTypes = GenerateProcAuraTypes();

bool IsPassiveStackableSpell( uint32 spellId )
{
    if(!IsPassiveSpell(spellId))
        return false;

    SpellEntry const* spellProto = sSpellStore.LookupEntry(spellId);
    if(!spellProto)
        return false;

    for(int j = 0; j < 3; ++j)
    {
        if(std::find(procAuraTypes.begin(),procAuraTypes.end(),spellProto->EffectApplyAuraName[j])!=procAuraTypes.end())
            return false;
    }

    return true;
}

Unit::Unit()
: WorldObject(), i_motionMaster(this), m_ThreatManager(this), m_HostilRefManager(this)
{
    m_objectType |= TYPEMASK_UNIT;
    m_objectTypeId = TYPEID_UNIT;
                                                            // 2.3.2 - 0x70
    m_updateFlag = (UPDATEFLAG_LOWGUID | UPDATEFLAG_HIGHGUID | UPDATEFLAG_LIVING | UPDATEFLAG_HAS_POSITION);

    m_attackTimer[BASE_ATTACK]   = 0;
    m_attackTimer[OFF_ATTACK]    = 0;
    m_attackTimer[RANGED_ATTACK] = 0;
    m_modAttackSpeedPct[BASE_ATTACK] = 1.0f;
    m_modAttackSpeedPct[OFF_ATTACK] = 1.0f;
    m_modAttackSpeedPct[RANGED_ATTACK] = 1.0f;

    m_extraAttacks = 0;

    m_state = 0;
    m_form = FORM_NONE;
    m_deathState = ALIVE;

    for (uint32 i = 0; i < CURRENT_MAX_SPELL; i++)
        m_currentSpells[i] = NULL;

    m_addDmgOnce = 0;

    for(int i = 0; i < MAX_TOTEM; ++i)
        m_TotemSlot[i]  = 0;

    m_ObjectSlot[0] = m_ObjectSlot[1] = m_ObjectSlot[2] = m_ObjectSlot[3] = 0;
    //m_Aura = NULL;
    //m_AurasCheck = 2000;
    //m_removeAuraTimer = 4;
    //tmpAura = NULL;
    waterbreath = false;

    m_Visibility = VISIBILITY_ON;

    m_detectInvisibilityMask = 0;
    m_invisibilityMask = 0;
    m_transform = 0;
    m_ShapeShiftFormSpellId = 0;
    m_canModifyStats = false;

    for (int i = 0; i < MAX_SPELL_IMMUNITY; i++)
        m_spellImmune[i].clear();
    for (int i = 0; i < UNIT_MOD_END; i++)
    {
        m_auraModifiersGroup[i][BASE_VALUE] = 0.0f;
        m_auraModifiersGroup[i][BASE_PCT] = 1.0f;
        m_auraModifiersGroup[i][TOTAL_VALUE] = 0.0f;
        m_auraModifiersGroup[i][TOTAL_PCT] = 1.0f;
    }
                                                            // implement 50% base damage from offhand
    m_auraModifiersGroup[UNIT_MOD_DAMAGE_OFFHAND][TOTAL_PCT] = 0.5f;

    for (int i = 0; i < 3; i++)
    {
        m_weaponDamage[i][MINDAMAGE] = BASE_MINDAMAGE;
        m_weaponDamage[i][MAXDAMAGE] = BASE_MAXDAMAGE;
    }
    for (int i = 0; i < MAX_STATS; i++)
        m_createStats[i] = 0.0f;

    m_attacking = NULL;
    m_modMeleeHitChance = 0.0f;
    m_modRangedHitChance = 0.0f;
    m_modSpellHitChance = 0.0f;
    m_baseSpellCritChance = 5;

    m_CombatTimer = 0;
    m_lastManaUse = 0;

    //m_victimThreat = 0.0f;
    for (int i = 0; i < MAX_SPELL_SCHOOL; ++i)
        m_threatModifier[i] = 1.0f;
    m_isSorted = true;
    for (int i = 0; i < MAX_MOVE_TYPE; ++i)
        m_speed_rate[i] = 1.0f;

    m_removedAuras = 0;
    m_charmInfo = NULL;
    m_unit_movement_flags = 0;

    // remove aurastates allowing special moves
    for(int i=0; i < MAX_REACTIVE; ++i)
        m_reactiveTimer[i] = 0;
}

Unit::~Unit()
{
    // set current spells as deletable
    for (uint32 i = 0; i < CURRENT_MAX_SPELL; i++)
    {
        if (m_currentSpells[i])
        {
            m_currentSpells[i]->SetReferencedFromCurrent(false);
            m_currentSpells[i] = NULL;
        }
    }

    RemoveAllGameObjects();
    RemoveAllDynObjects();

    if(m_charmInfo) delete m_charmInfo;
}

void Unit::Update( uint32 p_time )
{
    /*if(p_time > m_AurasCheck)
    {
    m_AurasCheck = 2000;
    _UpdateAura();
    }else
    m_AurasCheck -= p_time;*/

    // WARNING! Order of execution here is important, do not change.
    // Spells must be processed with event system BEFORE they go to _UpdateSpells.
    // Or else we may have some SPELL_STATE_FINISHED spells stalled in pointers, that is bad.
    m_Events.Update( p_time );
    _UpdateSpells( p_time );

    // update combat timer only for players and pets
    if (isInCombat() && (GetTypeId() == TYPEID_PLAYER || ((Creature*)this)->isPet() || ((Creature*)this)->isCharmed()))
    {
        // Check UNIT_STAT_MELEE_ATTACKING or UNIT_STAT_CHASE (without UNIT_STAT_FOLLOW in this case) so pets can reach far away
        // targets without stopping half way there and running off.
        // These flags are reset after target dies or another command is given.
        if( m_HostilRefManager.isEmpty() )
        {
            // m_CombatTimer set at aura start and it will be freeze until aura removing
            if ( m_CombatTimer <= p_time )
                ClearInCombat();
            else
                m_CombatTimer -= p_time;
        }
    }

    if(uint32 base_att = getAttackTimer(BASE_ATTACK))
    {
        setAttackTimer(BASE_ATTACK, (p_time >= base_att ? 0 : base_att - p_time) );
    }

    // update abilities available only for fraction of time
    UpdateReactives( p_time );

    ModifyAuraState(AURA_STATE_HEALTHLESS_20_PERCENT, GetHealth() < GetMaxHealth()*0.20f);
    ModifyAuraState(AURA_STATE_HEALTHLESS_35_PERCENT, GetHealth() < GetMaxHealth()*0.35f);

    i_motionMaster.UpdateMotion(p_time);
}

bool Unit::haveOffhandWeapon() const
{
    if(GetTypeId() == TYPEID_PLAYER)
        return ((Player*)this)->GetWeaponForAttack(OFF_ATTACK,true);
    else
        return false;
}

void Unit::SendMonsterMoveWithSpeedToCurrentDestination(Player* player)
{
    float x, y, z;
    if(GetMotionMaster()->GetDestination(x, y, z))
        SendMonsterMoveWithSpeed(x, y, z, GetUnitMovementFlags(), 0, player);
}

void Unit::SendMonsterMoveWithSpeed(float x, float y, float z, uint32 MovementFlags, uint32 transitTime, Player* player)
{
    if (!transitTime)
    {
        float dx = x - GetPositionX();
        float dy = y - GetPositionY();
        float dz = z - GetPositionZ();

        float dist = ((dx*dx) + (dy*dy) + (dz*dz));
        if(dist<0)
            dist = 0;
        else
            dist = sqrt(dist);

        double speed = GetSpeed((MovementFlags & MOVEMENTFLAG_WALK_MODE) ? MOVE_WALK : MOVE_RUN);
        if(speed<=0)
            speed = 2.5f;
        speed *= 0.001f;
        transitTime = static_cast<uint32>(dist / speed + 0.5);
    }
    //float orientation = (float)atan2((double)dy, (double)dx);
    SendMonsterMove(x, y, z, 0, MovementFlags, transitTime, player);
}

void Unit::SendMonsterMove(float NewPosX, float NewPosY, float NewPosZ, uint8 type, uint32 MovementFlags, uint32 Time, Player* player)
{
    WorldPacket data( SMSG_MONSTER_MOVE, (41 + GetPackGUID().size()) );
    data.append(GetPackGUID());

    // Point A, starting location
    data << GetPositionX() << GetPositionY() << GetPositionZ();
    // unknown field - unrelated to orientation
    // seems to increment about 1000 for every 1.7 seconds
    // for now, we'll just use mstime
    data << getMSTime();

    data << uint8(type);                                    // unknown
    switch(type)
    {
        case 0:                                             // normal packet
            break;
        case 1:                                             // stop packet
            SendMessageToSet( &data, true );
            return;
        case 2:                                             // not used currently
            data << float(0);
            data << float(0);
            data << float(0);
            break;
        case 3:                                             // not used currently
            data << uint64(0);                              // probably target guid
            break;
        case 4:                                             // not used currently
            data << float(0);                               // probably orientation
            break;
    }

    //Movement Flags (0x0 = walk, 0x100 = run, 0x200 = fly/swim)
    data << uint32(MovementFlags);

    data << Time;                                           // Time in between points
    data << uint32(1);                                      // 1 single waypoint
    data << NewPosX << NewPosY << NewPosZ;                  // the single waypoint Point B

    if(player)
        player->GetSession()->SendPacket(&data);
    else
        SendMessageToSet( &data, true );
}

void Unit::SendMonsterMoveByPath(Path const& path, uint32 start, uint32 end, uint32 MovementFlags)
{
    uint32 traveltime = uint32(path.GetTotalLength(start, end) * 32);

    uint32 pathSize = end-start;

    WorldPacket data( SMSG_MONSTER_MOVE, (GetPackGUID().size()+4+4+4+4+1+4+4+4+pathSize*4*3) );
    data.append(GetPackGUID());
    data << GetPositionX();
    data << GetPositionY();
    data << GetPositionZ();

    // unknown field - unrelated to orientation
    // seems to increment about 1000 for every 1.7 seconds
    // for now, we'll just use mstime
    data << getMSTime();

    data << uint8( 0 );
    data << uint32( MovementFlags );
    data << uint32( traveltime );
    data << uint32( pathSize );
    data.append( (char*)path.GetNodes(start), pathSize * 4 * 3 );

    //WPAssert( data.size() == 37 + pathnodes.Size( ) * 4 * 3 );
    SendMessageToSet(&data, true);
}

void Unit::resetAttackTimer(WeaponAttackType type)
{
    m_attackTimer[type] = uint32(GetAttackTime(type) * m_modAttackSpeedPct[type]);
}

bool Unit::canReachWithAttack(Unit *pVictim) const
{
    assert(pVictim);
    float reach = GetFloatValue(UNIT_FIELD_COMBATREACH);
    if( reach <= 0.0f )
        reach = 1.0f;
    return IsWithinDistInMap(pVictim, reach);
}

void Unit::RemoveSpellsCausingAura(AuraType auraType)
{
    if (auraType >= TOTAL_AURAS) return;
    AuraList::iterator iter, next;
    for (iter = m_modAuras[auraType].begin(); iter != m_modAuras[auraType].end(); iter = next)
    {
        next = iter;
        ++next;

        if (*iter)
        {
            RemoveAurasDueToSpell((*iter)->GetId());
            if (!m_modAuras[auraType].empty())
                next = m_modAuras[auraType].begin();
            else
                return;
        }
    }
}

bool Unit::HasAuraType(AuraType auraType) const
{
    return (!m_modAuras[auraType].empty());
}

/* Called by DealDamage for auras that have a chance to be dispelled on damage taken. */
void Unit::RemoveSpellbyDamageTaken(AuraType auraType, uint32 damage)
{
    if(!HasAuraType(auraType))
        return;

    // The chance to dispel an aura depends on the damage taken with respect to the casters level.
    uint32 max_dmg = getLevel() > 8 ? 25 * getLevel() - 150 : 50;
    float chance = float(damage) / max_dmg * 100.0f;
    if (roll_chance_f(chance))
        RemoveSpellsCausingAura(auraType);
}

uint32 Unit::DealDamage(Unit *pVictim, uint32 damage, CleanDamage const* cleanDamage, DamageEffectType damagetype, SpellSchoolMask damageSchoolMask, SpellEntry const *spellProto, bool durabilityLoss)
{
    if (!pVictim->isAlive() || pVictim->isInFlight() || pVictim->GetTypeId() == TYPEID_UNIT && ((Creature*)pVictim)->IsInEvadeMode())
        return 0;

    //You don't lose health from damage taken from another player while in a sanctuary
    //You still see it in the combat log though
    if(pVictim != this && GetTypeId() == TYPEID_PLAYER && pVictim->GetTypeId() == TYPEID_PLAYER)
    {
        const AreaTableEntry *area = GetAreaEntryByAreaID(pVictim->GetAreaId());
        if(area && area->flags & AREA_FLAG_SANCTUARY)       //sanctuary
            return 0;
    }

    // remove affects from victim (including from 0 damage and DoTs)
    if(pVictim != this)
        pVictim->RemoveSpellsCausingAura(SPELL_AURA_MOD_STEALTH);

    // remove affects from attacker at any non-DoT damage (including 0 damage)
    if( damagetype != DOT)
    {
        RemoveSpellsCausingAura(SPELL_AURA_MOD_STEALTH);
        RemoveSpellsCausingAura(SPELL_AURA_FEIGN_DEATH);

        if(pVictim != this)
            RemoveSpellsCausingAura(SPELL_AURA_MOD_INVISIBILITY);

        if(pVictim->GetTypeId() == TYPEID_PLAYER && !pVictim->IsStandState() && !pVictim->hasUnitState(UNIT_STAT_STUNNED))
            pVictim->SetStandState(PLAYER_STATE_NONE);
    }

    //Script Event damage Deal
    if( GetTypeId()== TYPEID_UNIT && ((Creature *)this)->AI())
        ((Creature *)this)->AI()->DamageDeal(pVictim, damage);
    //Script Event damage taken
    if( pVictim->GetTypeId()== TYPEID_UNIT && ((Creature *)pVictim)->AI() )
        ((Creature *)pVictim)->AI()->DamageTaken(this, damage);

    if(!damage)
    {
        // Rage from physical damage received .
        if(cleanDamage && cleanDamage->damage && (damageSchoolMask & SPELL_SCHOOL_MASK_NORMAL) && pVictim->GetTypeId() == TYPEID_PLAYER && (pVictim->getPowerType() == POWER_RAGE))
            ((Player*)pVictim)->RewardRage(cleanDamage->damage, 0, false);

        return 0;
    }

    pVictim->RemoveSpellbyDamageTaken(SPELL_AURA_MOD_FEAR, damage);
    // root type spells do not dispel the root effect
    if(!spellProto || spellProto->Mechanic != MECHANIC_ROOT)
        pVictim->RemoveSpellbyDamageTaken(SPELL_AURA_MOD_ROOT, damage);

    if(pVictim->GetTypeId() != TYPEID_PLAYER)
    {
        // no xp,health if type 8 /critters/
        if ( pVictim->GetCreatureType() == CREATURE_TYPE_CRITTER)
        {
            pVictim->setDeathState(JUST_DIED);
            pVictim->SetHealth(0);

            // allow loot only if has loot_id in creature_template
            CreatureInfo const* cInfo = ((Creature*)pVictim)->GetCreatureInfo();
            if(cInfo && cInfo->lootid)
                pVictim->SetUInt32Value(UNIT_DYNAMIC_FLAGS, UNIT_DYNFLAG_LOOTABLE);

            // some critters required for quests
            if(GetTypeId() == TYPEID_PLAYER)
                ((Player*)this)->KilledMonster(pVictim->GetEntry(),pVictim->GetGUID());

            return damage;
        }

        if(!pVictim->isInCombat() && ((Creature*)pVictim)->AI())
            ((Creature*)pVictim)->AI()->AttackStart(this);
    }

    DEBUG_LOG("DealDamageStart");

    uint32 health = pVictim->GetHealth();
    sLog.outDetail("deal dmg:%d to health:%d ",damage,health);

    // duel ends when player has 1 or less hp
    bool duel_hasEnded = false;
    if(pVictim->GetTypeId() == TYPEID_PLAYER && ((Player*)pVictim)->duel && damage >= (health-1))
    {
        // prevent kill only if killed in duel and killed by opponent or opponent controlled creature
        if(((Player*)pVictim)->duel->opponent==this || ((Player*)pVictim)->duel->opponent->GetGUID() == GetOwnerGUID())
            damage = health-1;

        duel_hasEnded = true;
    }
    //Get in CombatState
    if(pVictim != this && damagetype != DOT)
    {
        SetInCombatWith(pVictim);
        pVictim->SetInCombatWith(this);

        if(Player* attackedPlayer = pVictim->GetCharmerOrOwnerPlayerOrPlayerItself())
            SetContestedPvP(attackedPlayer);
    }

    // Rage from Damage made (only from direct weapon damage)
    if( cleanDamage && damagetype==DIRECT_DAMAGE && this != pVictim && GetTypeId() == TYPEID_PLAYER && (getPowerType() == POWER_RAGE))
    {
        uint32 weaponSpeedHitFactor;

        switch(cleanDamage->attackType)
        {
            case BASE_ATTACK:
            {
                if(cleanDamage->hitOutCome == MELEE_HIT_CRIT)
                    weaponSpeedHitFactor = uint32(GetAttackTime(cleanDamage->attackType)/1000.0f * 7);
                else
                    weaponSpeedHitFactor = uint32(GetAttackTime(cleanDamage->attackType)/1000.0f * 3.5f);

                ((Player*)this)->RewardRage(damage, weaponSpeedHitFactor, true);

                break;
            }
            case OFF_ATTACK:
            {
                if(cleanDamage->hitOutCome == MELEE_HIT_CRIT)
                    weaponSpeedHitFactor = uint32(GetAttackTime(cleanDamage->attackType)/1000.0f * 3.5f);
                else
                    weaponSpeedHitFactor = uint32(GetAttackTime(cleanDamage->attackType)/1000.0f * 1.75f);

                ((Player*)this)->RewardRage(damage, weaponSpeedHitFactor, true);

                break;
            }
            case RANGED_ATTACK:
                break;
        }
    }

    if(pVictim->GetTypeId() == TYPEID_PLAYER && GetTypeId() == TYPEID_PLAYER)
    {
        if(((Player*)pVictim)->InBattleGround())
        {
            Player *killer = ((Player*)this);
            if(killer != ((Player*)pVictim))
                if(BattleGround *bg = killer->GetBattleGround())
                    bg->UpdatePlayerScore(killer, SCORE_DAMAGE_DONE, damage);
        }
    }

    if (pVictim->GetTypeId() == TYPEID_UNIT && !((Creature*)pVictim)->isPet() && !((Creature*)pVictim)->hasLootRecipient())
        ((Creature*)pVictim)->SetLootRecipient(this);
    if (health <= damage)
    {
        // battleground things
        if(pVictim->GetTypeId() == TYPEID_PLAYER && (((Player*)pVictim)->InBattleGround()))
        {
            Player *killed = ((Player*)pVictim);
            Player *killer = NULL;
            if(GetTypeId() == TYPEID_PLAYER)
                killer = ((Player*)this);
            else if(GetTypeId() == TYPEID_UNIT && ((Creature*)this)->isPet())
            {
                Unit *owner = GetOwner();
                if(owner && owner->GetTypeId() == TYPEID_PLAYER)
                    killer = ((Player*)owner);
            }

            if(killer)
                if(BattleGround *bg = killed->GetBattleGround())
                    bg->HandleKillPlayer(killed, killer);   // drop flags and etc
        }

        DEBUG_LOG("DealDamage: victim just died");

        // find player: owner of controlled `this` or `this` itself maybe
        Player *player = GetCharmerOrOwnerPlayerOrPlayerItself();

        if(pVictim->GetTypeId() == TYPEID_UNIT && ((Creature*)pVictim)->GetLootRecipient())
            player = ((Creature*)pVictim)->GetLootRecipient();
        // Reward player, his pets, and group/raid members
        // call kill spell proc event (before real die and combat stop to triggering auras removed at death/combat stop)
        if(player && player!=pVictim)
            if(player->RewardPlayerAndGroupAtKill(pVictim))
                player->ProcDamageAndSpell(pVictim,PROC_FLAG_KILL_XP_GIVER,PROC_FLAG_NONE);

        DEBUG_LOG("DealDamageAttackStop");

        // stop combat
        pVictim->CombatStop();
        pVictim->getHostilRefManager().deleteReferences();

        bool damageFromSpiritOfRedemtionTalent = spellProto && spellProto->Id == 27795;

        // if talent known but not triggered (check priest class for speedup check)
        Aura* spiritOfRedemtionTalentReady = NULL;
        if( !damageFromSpiritOfRedemtionTalent &&           // not called from SPELL_AURA_SPIRIT_OF_REDEMPTION
            pVictim->GetTypeId()==TYPEID_PLAYER && pVictim->getClass()==CLASS_PRIEST )
        {
            AuraList const& vDummyAuras = pVictim->GetAurasByType(SPELL_AURA_DUMMY);
            for(AuraList::const_iterator itr = vDummyAuras.begin(); itr != vDummyAuras.end(); ++itr)
            {
                if((*itr)->GetSpellProto()->SpellIconID==1654)
                {
                    spiritOfRedemtionTalentReady = *itr;
                    break;
                }
            }
        }

        DEBUG_LOG("SET JUST_DIED");
        if(!spiritOfRedemtionTalentReady)
            pVictim->setDeathState(JUST_DIED);

        DEBUG_LOG("DealDamageHealth1");

        if(spiritOfRedemtionTalentReady)
        {
            // save value before aura remove
            uint32 ressSpellId = pVictim->GetUInt32Value(PLAYER_SELF_RES_SPELL);
            if(!ressSpellId)
                ressSpellId = ((Player*)pVictim)->GetResurrectionSpellId();

            //Remove all expected to remove at death auras (most important negative case like DoT or periodic triggers)
            pVictim->RemoveAllAurasOnDeath();

            // restore for use at real death
            pVictim->SetUInt32Value(PLAYER_SELF_RES_SPELL,ressSpellId);

            // FORM_SPIRITOFREDEMPTION and related auras
            pVictim->CastSpell(pVictim,27827,true,NULL,spiritOfRedemtionTalentReady);
        }
        else
            pVictim->SetHealth(0);

        // remember victim PvP death for corpse type and corpse reclaim delay
        // at original death (not at SpiritOfRedemtionTalent timeout)
        if( pVictim->GetTypeId()==TYPEID_PLAYER && !damageFromSpiritOfRedemtionTalent )
            ((Player*)pVictim)->SetPvPDeath(player!=NULL);

        // Call KilledUnit for creatures
        if (GetTypeId() == TYPEID_UNIT && ((Creature*)this)->AI())
            ((Creature*)this)->AI()->KilledUnit(pVictim);

        // achievement stuff
        if ( pVictim->GetTypeId() == TYPEID_PLAYER)
        {
            if(GetTypeId() == TYPEID_UNIT)
                ((Player*)pVictim)->GetAchievementMgr().UpdateAchievementCriteria(ACHIEVEMENT_CRITERIA_TYPE_KILLED_BY_CREATURE, GetEntry());
            else if(GetTypeId() == TYPEID_PLAYER)
                ((Player*)pVictim)->GetAchievementMgr().UpdateAchievementCriteria(ACHIEVEMENT_CRITERIA_TYPE_KILLED_BY_PLAYER, 1);
        }

        // 10% durability loss on death
        // clean InHateListOf
        if (pVictim->GetTypeId() == TYPEID_PLAYER)
        {
            // only if not player and not controlled by player pet. And not at BG
            if (durabilityLoss && !player && !((Player*)pVictim)->InBattleGround())
            {
                DEBUG_LOG("We are dead, loosing 10 percents durability");
                ((Player*)pVictim)->DurabilityLossAll(0.10f,false);
                // durability lost message
                WorldPacket data(SMSG_DURABILITY_DAMAGE_DEATH, 0);
                ((Player*)pVictim)->GetSession()->SendPacket(&data);
            }
        }
        else                                                // creature died
        {
            DEBUG_LOG("DealDamageNotPlayer");
            Creature *cVictim = (Creature*)pVictim;

            if(!cVictim->isPet())
            {
                cVictim->DeleteThreatList();
                cVictim->SetUInt32Value(UNIT_DYNAMIC_FLAGS, UNIT_DYNFLAG_LOOTABLE);
            }
            // Call creature just died function
            if (cVictim->AI())
                cVictim->AI()->JustDied(this);

            // Dungeon specific stuff, only applies to players killing creatures
            if(cVictim->GetInstanceId())
            {
                Map *m = cVictim->GetMap();
                Player *creditedPlayer = GetCharmerOrOwnerPlayerOrPlayerItself();
                // TODO: do instance binding anyway if the charmer/owner is offline

                if(m->IsDungeon() && creditedPlayer)
                {
                    if(m->IsRaid() || m->IsHeroic())
                    {
                        if(cVictim->GetCreatureInfo()->flags_extra & CREATURE_FLAG_EXTRA_INSTANCE_BIND)
                            ((InstanceMap *)m)->PermBindAllPlayers(creditedPlayer);
                    }
                    else
                    {
                        // the reset time is set but not added to the scheduler
                        // until the players leave the instance
                        time_t resettime = cVictim->GetRespawnTimeEx() + 2 * HOUR;
                        if(InstanceSave *save = sInstanceSaveManager.GetInstanceSave(cVictim->GetInstanceId()))
                            if(save->GetResetTime() < resettime) save->SetResetTime(resettime);
                    }
                }
            }
        }

        // last damage from non duel opponent or opponent controlled creature
        if(duel_hasEnded)
        {
            assert(pVictim->GetTypeId()==TYPEID_PLAYER);
            Player *he = (Player*)pVictim;

            assert(he->duel);

            he->duel->opponent->CombatStopWithPets(true);
            he->CombatStopWithPets(true);

            he->DuelComplete(DUEL_INTERUPTED);
        }
    }
    else                                                    // if (health <= damage)
    {
        DEBUG_LOG("DealDamageAlive");

        pVictim->ModifyHealth(- (int32)damage);

        // Check if health is below 20% (apply damage before to prevent case when after ProcDamageAndSpell health < damage
        if(pVictim->GetHealth()*5 < pVictim->GetMaxHealth())
        {
            uint32 procVictim = PROC_FLAG_NONE;

            // if just dropped below 20% (for CheatDeath)
            if((pVictim->GetHealth()+damage)*5 > pVictim->GetMaxHealth())
                procVictim = PROC_FLAG_LOW_HEALTH;

            ProcDamageAndSpell(pVictim,PROC_FLAG_TARGET_LOW_HEALTH,procVictim);
        }

        if(damagetype != DOT)
        {
            if(getVictim())
            {
                // if have target and damage pVictim just call AI reaction
                if(pVictim != getVictim() && pVictim->GetTypeId()==TYPEID_UNIT && ((Creature*)pVictim)->AI())
                    ((Creature*)pVictim)->AI()->AttackedBy(this);
            }
            else
            {
                // if not have main target then attack state with target (including AI call)
                //start melee attacks only after melee hit
                Attack(pVictim,(damagetype == DIRECT_DAMAGE));
            }
        }

        // polymorphed and other negative transformed cases
        if(pVictim->getTransForm() && pVictim->hasUnitState(UNIT_STAT_CONFUSED))
            pVictim->RemoveAurasDueToSpell(pVictim->getTransForm());

        if(damagetype == DIRECT_DAMAGE|| damagetype == SPELL_DIRECT_DAMAGE)
            pVictim->RemoveAurasWithInterruptFlags(AURA_INTERRUPT_FLAG_DIRECT_DAMAGE);

        if (pVictim->GetTypeId() != TYPEID_PLAYER)
        {
            if(spellProto && IsDamageToThreatSpell(spellProto))
                pVictim->AddThreat(this, damage*2, damageSchoolMask, spellProto);
            else
                pVictim->AddThreat(this, damage, damageSchoolMask, spellProto);
        }
        else                                                // victim is a player
        {
            // Rage from damage received
            if(this != pVictim && pVictim->getPowerType() == POWER_RAGE)
            {
                uint32 rage_damage = damage + (cleanDamage ? cleanDamage->damage : 0);
                ((Player*)pVictim)->RewardRage(rage_damage, 0, false);
            }

            // random durability for items (HIT TAKEN)
            if (roll_chance_f(sWorld.getRate(RATE_DURABILITY_LOSS_DAMAGE)))
            {
                EquipmentSlots slot = EquipmentSlots(urand(0,EQUIPMENT_SLOT_END-1));
                ((Player*)pVictim)->DurabilityPointLossForEquipSlot(slot);
            }
        }

        if(GetTypeId()==TYPEID_PLAYER)
        {
            // random durability for items (HIT DONE)
            if (roll_chance_f(sWorld.getRate(RATE_DURABILITY_LOSS_DAMAGE)))
            {
                EquipmentSlots slot = EquipmentSlots(urand(0,EQUIPMENT_SLOT_END-1));
                ((Player*)this)->DurabilityPointLossForEquipSlot(slot);
            }
        }

        // TODO: Store auras by interrupt flag to speed this up.
        AuraMap& vAuras = pVictim->GetAuras();
        for (AuraMap::iterator i = vAuras.begin(), next; i != vAuras.end(); i = next)
        {
            const SpellEntry *se = i->second->GetSpellProto();
            next = i; ++next;
            if( se->AuraInterruptFlags & AURA_INTERRUPT_FLAG_DAMAGE )
            {
                bool remove = true;
                if (se->procFlags & (1<<3))
                {
                    if (!roll_chance_i(se->procChance))
                        remove = false;
                }
                if (remove)
                {
                    pVictim->RemoveAurasDueToSpell(i->second->GetId());
                    // FIXME: this may cause the auras with proc chance to be rerolled several times
                    next = vAuras.begin();
                }
            }
        }

        if (damagetype != NODAMAGE && damage && pVictim->GetTypeId() == TYPEID_PLAYER)
        {
            if( damagetype != DOT )
            {
                for (uint32 i = CURRENT_FIRST_NON_MELEE_SPELL; i < CURRENT_MAX_SPELL; i++)
                {
                    // skip channeled spell (processed differently below)
                    if (i == CURRENT_CHANNELED_SPELL)
                        continue;

                    if(Spell* spell = pVictim->m_currentSpells[i])
                        if(spell->getState() == SPELL_STATE_PREPARING)
                            spell->Delayed();
                }
            }

            if(Spell* spell = pVictim->m_currentSpells[CURRENT_CHANNELED_SPELL])
            {
                if (spell->getState() == SPELL_STATE_CASTING)
                {
                    uint32 channelInterruptFlags = spell->m_spellInfo->ChannelInterruptFlags;
                    if( channelInterruptFlags & CHANNEL_FLAG_DELAY )
                    {
                        if(pVictim!=this)                   //don't shorten the duration of channeling if you damage yourself
                            spell->DelayedChannel();
                    }
                    else if( (channelInterruptFlags & (CHANNEL_FLAG_DAMAGE | CHANNEL_FLAG_DAMAGE2)) )
                    {
                        sLog.outDetail("Spell %u canceled at damage!",spell->m_spellInfo->Id);
                        pVictim->InterruptSpell(CURRENT_CHANNELED_SPELL);
                    }
                }
                else if (spell->getState() == SPELL_STATE_DELAYED)
                    // break channeled spell in delayed state on damage
                {
                    sLog.outDetail("Spell %u canceled at damage!",spell->m_spellInfo->Id);
                    pVictim->InterruptSpell(CURRENT_CHANNELED_SPELL);
                }
            }
        }

        // last damage from duel opponent
        if(duel_hasEnded)
        {
            assert(pVictim->GetTypeId()==TYPEID_PLAYER);
            Player *he = (Player*)pVictim;

            assert(he->duel);

            he->SetHealth(1);

            he->duel->opponent->CombatStopWithPets(true);
            he->CombatStopWithPets(true);

            he->CastSpell(he, 7267, true);                  // beg
            he->DuelComplete(DUEL_WON);
        }
    }

    DEBUG_LOG("DealDamageEnd returned %d damage", damage);

    return damage;
}

void Unit::CastStop(uint32 except_spellid)
{
    for (uint32 i = CURRENT_FIRST_NON_MELEE_SPELL; i < CURRENT_MAX_SPELL; i++)
        if (m_currentSpells[i] && m_currentSpells[i]->m_spellInfo->Id!=except_spellid)
            InterruptSpell(i,false);
}

void Unit::CastSpell(Unit* Victim, uint32 spellId, bool triggered, Item *castItem, Aura* triggeredByAura, uint64 originalCaster)
{
    SpellEntry const *spellInfo = sSpellStore.LookupEntry(spellId );

    if(!spellInfo)
    {
        sLog.outError("CastSpell: unknown spell id %i by caster: %s %u)", spellId,(GetTypeId()==TYPEID_PLAYER ? "player (GUID:" : "creature (Entry:"),(GetTypeId()==TYPEID_PLAYER ? GetGUIDLow() : GetEntry()));
        return;
    }

    CastSpell(Victim,spellInfo,triggered,castItem,triggeredByAura, originalCaster);
}

void Unit::CastSpell(Unit* Victim,SpellEntry const *spellInfo, bool triggered, Item *castItem, Aura* triggeredByAura, uint64 originalCaster)
{
    if(!spellInfo)
    {
        sLog.outError("CastSpell: unknown spell by caster: %s %u)", (GetTypeId()==TYPEID_PLAYER ? "player (GUID:" : "creature (Entry:"),(GetTypeId()==TYPEID_PLAYER ? GetGUIDLow() : GetEntry()));
        return;
    }

    if (castItem)
        DEBUG_LOG("WORLD: cast Item spellId - %i", spellInfo->Id);

    if(!originalCaster && triggeredByAura)
        originalCaster = triggeredByAura->GetCasterGUID();

    Spell *spell = new Spell(this, spellInfo, triggered, originalCaster );

    SpellCastTargets targets;
    targets.setUnitTarget( Victim );
    spell->m_CastItem = castItem;
    spell->prepare(&targets, triggeredByAura);
}

void Unit::CastCustomSpell(Unit* Victim,uint32 spellId, int32 const* bp0, int32 const* bp1, int32 const* bp2, bool triggered, Item *castItem, Aura* triggeredByAura, uint64 originalCaster)
{
    SpellEntry const *spellInfo = sSpellStore.LookupEntry(spellId );

    if(!spellInfo)
    {
        sLog.outError("CastCustomSpell: unknown spell id %i\n", spellId);
        return;
    }

    CastCustomSpell(Victim,spellInfo,bp0,bp1,bp2,triggered,castItem,triggeredByAura, originalCaster);
}

void Unit::CastCustomSpell(Unit* Victim,SpellEntry const *spellInfo, int32 const* bp0, int32 const* bp1, int32 const* bp2, bool triggered, Item *castItem, Aura* triggeredByAura, uint64 originalCaster)
{
    if(!spellInfo)
    {
        sLog.outError("CastCustomSpell: unknown spell");
        return;
    }

    if (castItem)
        DEBUG_LOG("WORLD: cast Item spellId - %i", spellInfo->Id);

    if(!originalCaster && triggeredByAura)
        originalCaster = triggeredByAura->GetCasterGUID();

    Spell *spell = new Spell(this, spellInfo, triggered, originalCaster);

    if(bp0)
        spell->m_currentBasePoints[0] = *bp0-int32(spellInfo->EffectBaseDice[0]);

    if(bp1)
        spell->m_currentBasePoints[1] = *bp1-int32(spellInfo->EffectBaseDice[1]);

    if(bp2)
        spell->m_currentBasePoints[2] = *bp2-int32(spellInfo->EffectBaseDice[2]);

    SpellCastTargets targets;
    targets.setUnitTarget( Victim );
    spell->m_CastItem = castItem;
    spell->prepare(&targets, triggeredByAura);
}

// used for scripting
void Unit::CastSpell(float x, float y, float z, uint32 spellId, bool triggered, Item *castItem, Aura* triggeredByAura, uint64 originalCaster)
{
    SpellEntry const *spellInfo = sSpellStore.LookupEntry(spellId );

    if(!spellInfo)
    {
        sLog.outError("CastSpell(x,y,z): unknown spell id %i by caster: %s %u)", spellId,(GetTypeId()==TYPEID_PLAYER ? "player (GUID:" : "creature (Entry:"),(GetTypeId()==TYPEID_PLAYER ? GetGUIDLow() : GetEntry()));
        return;
    }

    CastSpell(x, y, z,spellInfo,triggered,castItem,triggeredByAura, originalCaster);
}

// used for scripting
void Unit::CastSpell(float x, float y, float z, SpellEntry const *spellInfo, bool triggered, Item *castItem, Aura* triggeredByAura, uint64 originalCaster)
{
    if(!spellInfo)
    {
        sLog.outError("CastSpell(x,y,z): unknown spell by caster: %s %u)", (GetTypeId()==TYPEID_PLAYER ? "player (GUID:" : "creature (Entry:"),(GetTypeId()==TYPEID_PLAYER ? GetGUIDLow() : GetEntry()));
        return;
    }

    if (castItem)
        DEBUG_LOG("WORLD: cast Item spellId - %i", spellInfo->Id);

    if(!originalCaster && triggeredByAura)
        originalCaster = triggeredByAura->GetCasterGUID();

    Spell *spell = new Spell(this, spellInfo, triggered, originalCaster );

    SpellCastTargets targets;
    targets.setDestination(x, y, z);
    spell->m_CastItem = castItem;
    spell->prepare(&targets, triggeredByAura);
}

void Unit::DealFlatDamage(Unit *pVictim, SpellEntry const *spellInfo, uint32 *damage, CleanDamage *cleanDamage, bool *crit, bool isTriggeredSpell)
{
    // TODO this in only generic way, check for exceptions
    DEBUG_LOG("DealFlatDamage (BEFORE) >> DMG:%u", *damage);

    // Per-damage class calculation
    switch (spellInfo->DmgClass)
    {
        // Melee and Ranged Spells
        case SPELL_DAMAGE_CLASS_RANGED:
        case SPELL_DAMAGE_CLASS_MELEE:
        {
            // Calculate physical outcome
            MeleeHitOutcome outcome = RollPhysicalOutcomeAgainst(pVictim, BASE_ATTACK, spellInfo);

            //Used to store the Hit Outcome
            cleanDamage->hitOutCome = outcome;

            // Return miss/evade first (sends miss message)
            switch(outcome)
            {
                case MELEE_HIT_EVADE:
                {
                    SendAttackStateUpdate(HITINFO_MISS, pVictim, 1, GetSpellSchoolMask(spellInfo), 0, 0,0,VICTIMSTATE_EVADES,0);
                    *damage = 0;
                    return;
                }
                case MELEE_HIT_MISS:
                {
                    SendAttackStateUpdate(HITINFO_MISS, pVictim, 1, GetSpellSchoolMask(spellInfo), 0, 0,0,VICTIMSTATE_NORMAL,0);
                    *damage = 0;

                    if(GetTypeId()== TYPEID_PLAYER)
                        ((Player*)this)->UpdateWeaponSkill(BASE_ATTACK);

                    CastMeleeProcDamageAndSpell(pVictim,0,GetSpellSchoolMask(spellInfo),BASE_ATTACK,MELEE_HIT_MISS,spellInfo,isTriggeredSpell);
                    return;
                }
            }

            //  Hitinfo, Victimstate
            uint32 hitInfo = HITINFO_NORMALSWING;
            VictimState victimState = VICTIMSTATE_NORMAL;

            // Physical Damage
            if ( GetSpellSchoolMask(spellInfo) & SPELL_SCHOOL_MASK_NORMAL )
            {
                // apply spellmod to Done damage
                if(Player* modOwner = GetSpellModOwner())
                    modOwner->ApplySpellMod(spellInfo->Id, SPELLMOD_DAMAGE, *damage);

                //Calculate armor mitigation
                uint32 damageAfterArmor = CalcArmorReducedDamage(pVictim, *damage);

                // random durability for main hand weapon (ABSORB)
                if(damageAfterArmor < *damage)
                    if(pVictim->GetTypeId() == TYPEID_PLAYER)
                        if (roll_chance_f(sWorld.getRate(RATE_DURABILITY_LOSS_ABSORB)))
                            ((Player*)pVictim)->DurabilityPointLossForEquipSlot(EquipmentSlots(urand(EQUIPMENT_SLOT_START,EQUIPMENT_SLOT_BACK)));

                cleanDamage->damage += *damage - damageAfterArmor;
                *damage = damageAfterArmor;
            }
            // Magical Damage
            else
            {
                // Calculate damage bonus
                *damage = SpellDamageBonus(pVictim, spellInfo, *damage, SPELL_DIRECT_DAMAGE);
            }

            // Classify outcome
            switch (outcome)
            {
                case MELEE_HIT_BLOCK_CRIT:
                case MELEE_HIT_CRIT:
                {
                    uint32 bonusDmg = *damage;

                    // Apply crit_damage bonus
                    if(Player* modOwner = GetSpellModOwner())
                        modOwner->ApplySpellMod(spellInfo->Id, SPELLMOD_CRIT_DAMAGE_BONUS, bonusDmg);

                    uint32 creatureTypeMask = pVictim->GetCreatureTypeMask();
                    AuraList const& mDamageDoneVersus = GetAurasByType(SPELL_AURA_MOD_CRIT_PERCENT_VERSUS);
                    for(AuraList::const_iterator i = mDamageDoneVersus.begin();i != mDamageDoneVersus.end(); ++i)
                        if(creatureTypeMask & uint32((*i)->GetModifier()->m_miscvalue))
                            bonusDmg = uint32(bonusDmg * ((*i)->GetModifier()->m_amount+100.0f)/100.0f);

                    *damage += bonusDmg;

                    // Resilience - reduce crit damage
                    if (pVictim->GetTypeId()==TYPEID_PLAYER)
                    {
                        uint32 resilienceReduction = ((Player*)pVictim)->GetMeleeCritDamageReduction(*damage);
                        cleanDamage->damage += resilienceReduction;
                        *damage -=  resilienceReduction;
                    }

                    *crit = true;
                    hitInfo |= HITINFO_CRITICALHIT;

                    ModifyAuraState(AURA_STATE_CRIT, true);
                    StartReactiveTimer( REACTIVE_CRIT );

                    if(getClass()==CLASS_HUNTER)
                    {
                        ModifyAuraState(AURA_STATE_HUNTER_CRIT_STRIKE, true);
                        StartReactiveTimer( REACTIVE_HUNTER_CRIT );
                    }

                    if ( outcome == MELEE_HIT_BLOCK_CRIT )
                    {
                        uint32 blocked_amount = uint32(pVictim->GetShieldBlockValue());
                        if (blocked_amount >= *damage)
                        {
                            hitInfo |= HITINFO_SWINGNOHITSOUND;
                            victimState = VICTIMSTATE_BLOCKS;
                            cleanDamage->damage += *damage; // To Help Calculate Rage
                            *damage = 0;
                        }
                        else
                        {
                            // To Help Calculate Rage
                            cleanDamage->damage += blocked_amount;
                            *damage = *damage - blocked_amount;
                        }

                        pVictim->ModifyAuraState(AURA_STATE_DEFENSE, true);
                        pVictim->StartReactiveTimer( REACTIVE_DEFENSE );

                        if(pVictim->GetTypeId() == TYPEID_PLAYER)
                        {
                            // Update defense
                            ((Player*)pVictim)->UpdateDefense();

                            // random durability for main hand weapon (BLOCK)
                            if (roll_chance_f(sWorld.getRate(RATE_DURABILITY_LOSS_BLOCK)))
                                ((Player*)pVictim)->DurabilityPointLossForEquipSlot(EQUIPMENT_SLOT_OFFHAND);
                        }
                    }
                    break;
                }
                case MELEE_HIT_PARRY:
                {
                    cleanDamage->damage += *damage;         // To Help Calculate Rage
                    *damage = 0;
                    victimState = VICTIMSTATE_PARRY;

                    // Counter-attack ( explained in Unit::DoAttackDamage() )
                    if(pVictim->GetTypeId()==TYPEID_PLAYER || !(((Creature*)pVictim)->GetCreatureInfo()->flags_extra & CREATURE_FLAG_EXTRA_NO_PARRY_HASTEN) )
                    {
                        // Get attack timers
                        float offtime  = float(pVictim->getAttackTimer(OFF_ATTACK));
                        float basetime = float(pVictim->getAttackTimer(BASE_ATTACK));

                        // Reduce attack time
                        if (pVictim->haveOffhandWeapon() && offtime < basetime)
                        {
                            float percent20 = pVictim->GetAttackTime(OFF_ATTACK) * 0.20;
                            float percent60 = 3 * percent20;
                            if(offtime > percent20 && offtime <= percent60)
                            {
                                pVictim->setAttackTimer(OFF_ATTACK, uint32(percent20));
                            }
                            else if(offtime > percent60)
                            {
                                offtime -= 2 * percent20;
                                pVictim->setAttackTimer(OFF_ATTACK, uint32(offtime));
                            }
                        }
                        else
                        {
                            float percent20 = pVictim->GetAttackTime(BASE_ATTACK) * 0.20;
                            float percent60 = 3 * percent20;
                            if(basetime > percent20 && basetime <= percent60)
                            {
                                pVictim->setAttackTimer(BASE_ATTACK, uint32(percent20));
                            }
                            else if(basetime > percent60)
                            {
                                basetime -= 2 * percent20;
                                pVictim->setAttackTimer(BASE_ATTACK, uint32(basetime));
                            }
                        }
                    }

                    if(pVictim->GetTypeId() == TYPEID_PLAYER)
                    {
                        // Update victim defense ?
                        ((Player*)pVictim)->UpdateDefense();

                        // random durability for main hand weapon (PARRY)
                        if (roll_chance_f(sWorld.getRate(RATE_DURABILITY_LOSS_PARRY)))
                            ((Player*)pVictim)->DurabilityPointLossForEquipSlot(EQUIPMENT_SLOT_MAINHAND);
                    }

                    // Set parry flags
                    pVictim->HandleEmoteCommand(EMOTE_ONESHOT_PARRYUNARMED);

                    // Mongoose bite - set only Counterattack here
                    if (pVictim->getClass() == CLASS_HUNTER)
                    {
                        pVictim->ModifyAuraState(AURA_STATE_HUNTER_PARRY,true);
                        pVictim->StartReactiveTimer( REACTIVE_HUNTER_PARRY );
                    }
                    else
                    {
                        pVictim->ModifyAuraState(AURA_STATE_DEFENSE, true);
                        pVictim->StartReactiveTimer( REACTIVE_DEFENSE );
                    }
                    break;
                }
                case MELEE_HIT_DODGE:
                {
                    if(pVictim->GetTypeId() == TYPEID_PLAYER)
                        ((Player*)pVictim)->UpdateDefense();

                    cleanDamage->damage += *damage;         // To Help Calculate Rage
                    *damage = 0;
                    hitInfo |= HITINFO_SWINGNOHITSOUND;
                    victimState = VICTIMSTATE_DODGE;

                    // Set dodge flags
                    pVictim->HandleEmoteCommand(EMOTE_ONESHOT_PARRYUNARMED);

                    // Overpower
                    if (GetTypeId() == TYPEID_PLAYER && getClass() == CLASS_WARRIOR)
                    {
                        ((Player*)this)->AddComboPoints(pVictim, 1);
                        StartReactiveTimer( REACTIVE_OVERPOWER );
                    }

                    // Riposte
                    if (pVictim->getClass() != CLASS_ROGUE)
                    {
                        pVictim->ModifyAuraState(AURA_STATE_DEFENSE, true);
                        pVictim->StartReactiveTimer( REACTIVE_DEFENSE );
                    }
                    break;
                }
                case MELEE_HIT_BLOCK:
                {
                    uint32 blocked_amount = uint32(pVictim->GetShieldBlockValue());
                    if (blocked_amount >= *damage)
                    {
                        hitInfo |= HITINFO_SWINGNOHITSOUND;
                        victimState = VICTIMSTATE_BLOCKS;
                        cleanDamage->damage += *damage;     // To Help Calculate Rage
                        *damage = 0;
                    }
                    else
                    {
                        // To Help Calculate Rage
                        cleanDamage->damage += blocked_amount;
                        *damage = *damage - blocked_amount;
                    }

                    pVictim->ModifyAuraState(AURA_STATE_DEFENSE, true);
                    pVictim->StartReactiveTimer( REACTIVE_DEFENSE );

                    if(pVictim->GetTypeId() == TYPEID_PLAYER)
                    {
                        // Update defense
                        ((Player*)pVictim)->UpdateDefense();

                        // random durability for main hand weapon (BLOCK)
                        if (roll_chance_f(sWorld.getRate(RATE_DURABILITY_LOSS_BLOCK)))
                            ((Player*)pVictim)->DurabilityPointLossForEquipSlot(EQUIPMENT_SLOT_OFFHAND);
                    }
                    break;
                }
                case MELEE_HIT_EVADE:                       // already processed early
                case MELEE_HIT_MISS:                        // already processed early
                case MELEE_HIT_GLANCING:
                case MELEE_HIT_CRUSHING:
                case MELEE_HIT_NORMAL:
                    break;
            }

            // do all damage=0 cases here
            if(*damage == 0)
                CastMeleeProcDamageAndSpell(pVictim,0,GetSpellSchoolMask(spellInfo),BASE_ATTACK,outcome,spellInfo,isTriggeredSpell);

            break;
        }
        // Magical Attacks
        case SPELL_DAMAGE_CLASS_NONE:
        case SPELL_DAMAGE_CLASS_MAGIC:
        {
            // Calculate damage bonus
            *damage = SpellDamageBonus(pVictim, spellInfo, *damage, SPELL_DIRECT_DAMAGE);

            *crit = isSpellCrit(pVictim, spellInfo, GetSpellSchoolMask(spellInfo), BASE_ATTACK);
            if (*crit)
            {
                *damage = SpellCriticalBonus(spellInfo, *damage, pVictim);

                // Resilience - reduce crit damage
                if (pVictim && pVictim->GetTypeId()==TYPEID_PLAYER)
                {
                    uint32 damage_reduction = ((Player *)pVictim)->GetSpellCritDamageReduction(*damage);
                    if(*damage > damage_reduction)
                        *damage -= damage_reduction;
                    else
                        *damage = 0;
                }

                cleanDamage->hitOutCome = MELEE_HIT_CRIT;
            }
            // spell proc all magic damage==0 case in this function
            if(*damage == 0)
            {
                // Procflags
                uint32 procAttacker = PROC_FLAG_HIT_SPELL;
                uint32 procVictim   = (PROC_FLAG_STRUCK_SPELL|PROC_FLAG_TAKE_DAMAGE);

                ProcDamageAndSpell(pVictim, procAttacker, procVictim, 0, GetSpellSchoolMask(spellInfo), spellInfo, isTriggeredSpell);
            }

            break;
        }
    }

    // TODO this in only generic way, check for exceptions
    DEBUG_LOG("DealFlatDamage (AFTER) >> DMG:%u", *damage);
}

uint32 Unit::SpellNonMeleeDamageLog(Unit *pVictim, uint32 spellID, uint32 damage, bool isTriggeredSpell, bool useSpellDamage)
{
    if(!this || !pVictim)
        return 0;
    if(!isAlive() || !pVictim->isAlive())
        return 0;

    SpellEntry const *spellInfo = sSpellStore.LookupEntry(spellID);
    if(!spellInfo)
        return 0;

    CleanDamage cleanDamage = CleanDamage(0, BASE_ATTACK, MELEE_HIT_NORMAL);
    bool crit = false;

    if (useSpellDamage)
        DealFlatDamage(pVictim, spellInfo, &damage, &cleanDamage, &crit, isTriggeredSpell);

    // If we actually dealt some damage (spell proc's for 0 damage (normal and magic) called in DealFlatDamage)
    if(damage > 0)
    {
        // Calculate absorb & resists
        uint32 absorb = 0;
        uint32 resist = 0;

        CalcAbsorbResist(pVictim,GetSpellSchoolMask(spellInfo), SPELL_DIRECT_DAMAGE, damage, &absorb, &resist);

        //No more damage left, target absorbed and/or resisted all damage
        if (damage > absorb + resist)
            damage -= absorb + resist;      //Remove Absorbed and Resisted from damage actually dealt
        else
        {
            uint32 HitInfo = HITINFO_SWINGNOHITSOUND;

            if (absorb)
                HitInfo |= HITINFO_ABSORB;
            if (resist)
            {
                HitInfo |= HITINFO_RESIST;
                ProcDamageAndSpell(pVictim, PROC_FLAG_TARGET_RESISTS, PROC_FLAG_RESIST_SPELL, 0, GetSpellSchoolMask(spellInfo), spellInfo,isTriggeredSpell);
            }

            //Send resist
            SendAttackStateUpdate(HitInfo, pVictim, 1, GetSpellSchoolMask(spellInfo), damage, absorb,resist,VICTIMSTATE_NORMAL,0);
            return 0;
        }

        // Deal damage done
        damage = DealDamage(pVictim, damage, &cleanDamage, SPELL_DIRECT_DAMAGE, GetSpellSchoolMask(spellInfo), spellInfo, true);

        // Send damage log
        sLog.outDetail("SpellNonMeleeDamageLog: %u (TypeId: %u) attacked %u (TypeId: %u) for %u dmg inflicted by %u,absorb is %u,resist is %u",
            GetGUIDLow(), GetTypeId(), pVictim->GetGUIDLow(), pVictim->GetTypeId(), damage, spellID, absorb,resist);

        // Actual log sent to client
        SendSpellNonMeleeDamageLog(pVictim, spellID, damage, GetSpellSchoolMask(spellInfo), absorb, resist, false, 0, crit);

        // Procflags
        uint32 procAttacker = PROC_FLAG_HIT_SPELL;
        uint32 procVictim   = (PROC_FLAG_STRUCK_SPELL|PROC_FLAG_TAKE_DAMAGE);

        if (crit)
        {
            procAttacker |= PROC_FLAG_CRIT_SPELL;
            procVictim   |= PROC_FLAG_STRUCK_CRIT_SPELL;
        }

        ProcDamageAndSpell(pVictim, procAttacker, procVictim, damage, GetSpellSchoolMask(spellInfo), spellInfo, isTriggeredSpell);

        return damage;
    }
    else
    {
        // all spell proc for 0 normal and magic damage called in DealFlatDamage

        //Check for rage
        if(cleanDamage.damage)
            // Rage from damage received.
            if(pVictim->GetTypeId() == TYPEID_PLAYER && (pVictim->getPowerType() == POWER_RAGE))
                ((Player*)pVictim)->RewardRage(cleanDamage.damage, 0, false);

        return 0;
    }
}

void Unit::HandleEmoteCommand(uint32 anim_id)
{
    WorldPacket data( SMSG_EMOTE, 12 );
    data << uint32(anim_id);
    data << uint64(GetGUID());
    SendMessageToSet(&data, true);
}

uint32 Unit::CalcArmorReducedDamage(Unit* pVictim, const uint32 damage)
{
    uint32 newdamage = 0;
    float armor = pVictim->GetArmor();
    // Ignore enemy armor by SPELL_AURA_MOD_TARGET_RESISTANCE aura
    armor += GetTotalAuraModifierByMiscMask(SPELL_AURA_MOD_TARGET_RESISTANCE, SPELL_SCHOOL_MASK_NORMAL);

    if (armor<0.0f) armor=0.0f;

    float tmpvalue = 0.0f;
    if(getLevel() <= 59)                                    //Level 1-59
        tmpvalue = armor / (armor + 400.0f + 85.0f * getLevel());
    else if(getLevel() < 70)                                //Level 60-69
        tmpvalue = armor / (armor - 22167.5f + 467.5f * getLevel());
    else                                                    //Level 70+
        tmpvalue = armor / (armor + 10557.5f);

    if(tmpvalue < 0.0f)
        tmpvalue = 0.0f;
    if(tmpvalue > 0.75f)
        tmpvalue = 0.75f;
    newdamage = uint32(damage - (damage * tmpvalue));

    return (newdamage > 1) ? newdamage : 1;
}

void Unit::CalcAbsorbResist(Unit *pVictim,SpellSchoolMask schoolMask, DamageEffectType damagetype, const uint32 damage, uint32 *absorb, uint32 *resist)
{
    if(!pVictim || !pVictim->isAlive() || !damage)
        return;

    // Magic damage, check for resists
    if ((schoolMask & SPELL_SCHOOL_MASK_NORMAL)==0)
    {
        // Get base victim resistance for school
        float tmpvalue2 = (float)pVictim->GetResistance(GetFirstSchoolInMask(schoolMask));
        // Ignore resistance by self SPELL_AURA_MOD_TARGET_RESISTANCE aura
        tmpvalue2 += (float)GetTotalAuraModifierByMiscMask(SPELL_AURA_MOD_TARGET_RESISTANCE, schoolMask);

        tmpvalue2 *= (float)(0.15f / getLevel());
        if (tmpvalue2 < 0.0f)
            tmpvalue2 = 0.0f;
        if (tmpvalue2 > 0.75f)
            tmpvalue2 = 0.75f;
        uint32 ran = urand(0, 100);
        uint32 faq[4] = {24,6,4,6};
        uint8 m = 0;
        float Binom = 0.0f;
        for (uint8 i = 0; i < 4; i++)
        {
            Binom += 2400 *( powf(tmpvalue2, i) * powf( (1-tmpvalue2), (4-i)))/faq[i];
            if (ran > Binom )
                ++m;
            else
                break;
        }
        if (damagetype == DOT && m == 4)
            *resist += uint32(damage - 1);
        else
            *resist += uint32(damage * m / 4);
        if(*resist > damage)
            *resist = damage;
    }
    else
        *resist = 0;

    int32 RemainingDamage = damage - *resist;

    // absorb without mana cost
    int32 reflectDamage = 0;
    Aura* reflectAura = NULL;
    AuraList const& vSchoolAbsorb = pVictim->GetAurasByType(SPELL_AURA_SCHOOL_ABSORB);
    for(AuraList::const_iterator i = vSchoolAbsorb.begin(), next; i != vSchoolAbsorb.end() && RemainingDamage > 0; i = next)
    {
        next = i; ++next;

        if (((*i)->GetModifier()->m_miscvalue & schoolMask)==0)
            continue;

        // Cheat Death
        if((*i)->GetSpellProto()->SpellFamilyName==SPELLFAMILY_ROGUE && (*i)->GetSpellProto()->SpellIconID == 2109)
        {
            if (((Player*)pVictim)->HasSpellCooldown(31231))
                continue;
            if (pVictim->GetHealth() <= RemainingDamage)
            {
                int32 chance = (*i)->GetModifier()->m_amount;
                if (roll_chance_i(chance))
                {
                    pVictim->CastSpell(pVictim,31231,true);
                    ((Player*)pVictim)->AddSpellCooldown(31231,0,time(NULL)+60);

                    // with health > 10% lost health until health==10%, in other case no losses
                    uint32 health10 = pVictim->GetMaxHealth()/10;
                    RemainingDamage = pVictim->GetHealth() > health10 ? pVictim->GetHealth() - health10 : 0;
                }
            }
            continue;
        }

        int32 currentAbsorb;

        //Reflective Shield
        if ((pVictim != this) && (*i)->GetSpellProto()->SpellFamilyName == SPELLFAMILY_PRIEST && (*i)->GetSpellProto()->SpellFamilyFlags == 0x1)
        {
            if(Unit* caster = (*i)->GetCaster())
            {
                AuraList const& vOverRideCS = caster->GetAurasByType(SPELL_AURA_OVERRIDE_CLASS_SCRIPTS);
                for(AuraList::const_iterator k = vOverRideCS.begin(); k != vOverRideCS.end(); ++k)
                {
                    switch((*k)->GetModifier()->m_miscvalue)
                    {
                        case 5065:                          // Rank 1
                        case 5064:                          // Rank 2
                        case 5063:                          // Rank 3
                        case 5062:                          // Rank 4
                        case 5061:                          // Rank 5
                        {
                            if(RemainingDamage >= (*i)->GetModifier()->m_amount)
                                reflectDamage = (*i)->GetModifier()->m_amount * (*k)->GetModifier()->m_amount/100;
                            else
                                reflectDamage = (*k)->GetModifier()->m_amount * RemainingDamage/100;
                            reflectAura = *i;

                        } break;
                        default: break;
                    }

                    if(reflectDamage)
                        break;
                }
            }
        }

        if (RemainingDamage >= (*i)->GetModifier()->m_amount)
        {
            currentAbsorb = (*i)->GetModifier()->m_amount;
            pVictim->RemoveAurasDueToSpell((*i)->GetId());
            next = vSchoolAbsorb.begin();
        }
        else
        {
            currentAbsorb = RemainingDamage;
            (*i)->GetModifier()->m_amount -= RemainingDamage;
        }

        RemainingDamage -= currentAbsorb;
    }
    // do not cast spells while looping auras; auras can get invalid otherwise
    if (reflectDamage)
        pVictim->CastCustomSpell(this, 33619, &reflectDamage, NULL, NULL, true, NULL, reflectAura);

    // absorb by mana cost
    AuraList const& vManaShield = pVictim->GetAurasByType(SPELL_AURA_MANA_SHIELD);
    for(AuraList::const_iterator i = vManaShield.begin(), next; i != vManaShield.end() && RemainingDamage > 0; i = next)
    {
        next = i; ++next;

        // check damage school mask
        if(((*i)->GetModifier()->m_miscvalue & schoolMask)==0)
            continue;

        int32 currentAbsorb;
        if (RemainingDamage >= (*i)->GetModifier()->m_amount)
            currentAbsorb = (*i)->GetModifier()->m_amount;
        else
            currentAbsorb = RemainingDamage;

        float manaMultiplier = (*i)->GetSpellProto()->EffectMultipleValue[(*i)->GetEffIndex()];
        if(Player *modOwner = GetSpellModOwner())
            modOwner->ApplySpellMod((*i)->GetId(), SPELLMOD_MULTIPLE_VALUE, manaMultiplier);

        int32 maxAbsorb = int32(pVictim->GetPower(POWER_MANA) / manaMultiplier);
        if (currentAbsorb > maxAbsorb)
            currentAbsorb = maxAbsorb;

        (*i)->GetModifier()->m_amount -= currentAbsorb;
        if((*i)->GetModifier()->m_amount <= 0)
        {
            pVictim->RemoveAurasDueToSpell((*i)->GetId());
            next = vManaShield.begin();
        }

        int32 manaReduction = int32(currentAbsorb * manaMultiplier);
        pVictim->ApplyPowerMod(POWER_MANA, manaReduction, false);

        RemainingDamage -= currentAbsorb;
    }

    // only split damage if not damaging yourself
    if(pVictim != this)
    {
        AuraList const& vSplitDamageFlat = pVictim->GetAurasByType(SPELL_AURA_SPLIT_DAMAGE_FLAT);
        for(AuraList::const_iterator i = vSplitDamageFlat.begin(), next; i != vSplitDamageFlat.end() && RemainingDamage >= 0; i = next)
        {
            next = i; ++next;

            // check damage school mask
            if(((*i)->GetModifier()->m_miscvalue & schoolMask)==0)
                continue;

            // Damage can be splitted only if aura has an alive caster
            Unit *caster = (*i)->GetCaster();
            if(!caster || caster == pVictim || !caster->IsInWorld() || !caster->isAlive())
                continue;

            int32 currentAbsorb;
            if (RemainingDamage >= (*i)->GetModifier()->m_amount)
                currentAbsorb = (*i)->GetModifier()->m_amount;
            else
                currentAbsorb = RemainingDamage;

            RemainingDamage -= currentAbsorb;

            SendSpellNonMeleeDamageLog(caster, (*i)->GetSpellProto()->Id, currentAbsorb, schoolMask, 0, 0, false, 0, false);

            CleanDamage cleanDamage = CleanDamage(currentAbsorb, BASE_ATTACK, MELEE_HIT_NORMAL);
            DealDamage(caster, currentAbsorb, &cleanDamage, DIRECT_DAMAGE, schoolMask, (*i)->GetSpellProto(), false);
        }

        AuraList const& vSplitDamagePct = pVictim->GetAurasByType(SPELL_AURA_SPLIT_DAMAGE_PCT);
        for(AuraList::const_iterator i = vSplitDamagePct.begin(), next; i != vSplitDamagePct.end() && RemainingDamage >= 0; i = next)
        {
            next = i; ++next;

            // check damage school mask
            if(((*i)->GetModifier()->m_miscvalue & schoolMask)==0)
                continue;

            // Damage can be splitted only if aura has an alive caster
            Unit *caster = (*i)->GetCaster();
            if(!caster || caster == pVictim || !caster->IsInWorld() || !caster->isAlive())
                continue;

            int32 splitted = int32(RemainingDamage * (*i)->GetModifier()->m_amount / 100.0f);

            RemainingDamage -= splitted;

            SendSpellNonMeleeDamageLog(caster, (*i)->GetSpellProto()->Id, splitted, schoolMask, 0, 0, false, 0, false);

            CleanDamage cleanDamage = CleanDamage(splitted, BASE_ATTACK, MELEE_HIT_NORMAL);
            DealDamage(caster, splitted, &cleanDamage, DIRECT_DAMAGE, schoolMask, (*i)->GetSpellProto(), false);
        }
    }

    *absorb = damage - RemainingDamage - *resist;
}

void Unit::DoAttackDamage (Unit *pVictim, uint32 *damage, CleanDamage *cleanDamage, uint32 *blocked_amount, SpellSchoolMask damageSchoolMask, uint32 *hitInfo, VictimState *victimState, uint32 *absorbDamage, uint32 *resistDamage, WeaponAttackType attType, SpellEntry const *spellCasted, bool isTriggeredSpell)
{
    MeleeHitOutcome outcome;

    // If is casted Melee spell, calculate like physical
    if(!spellCasted)
        outcome = RollMeleeOutcomeAgainst (pVictim, attType);
    else
        outcome = RollPhysicalOutcomeAgainst (pVictim, attType, spellCasted);

    if(outcome == MELEE_HIT_MISS ||outcome == MELEE_HIT_DODGE ||outcome == MELEE_HIT_BLOCK ||outcome == MELEE_HIT_PARRY)
        pVictim->AddThreat(this, 0.0f);
    switch(outcome)
    {
        case MELEE_HIT_EVADE:
        {
            *hitInfo |= HITINFO_MISS;
            *damage = 0;
            cleanDamage->damage = 0;
            return;
        }
        case MELEE_HIT_MISS:
        {
            *hitInfo |= HITINFO_MISS;
            *damage = 0;
            cleanDamage->damage = 0;
            if(GetTypeId()== TYPEID_PLAYER)
                ((Player*)this)->UpdateWeaponSkill(attType);
            return;
        }
    }

    /// If this is a creature and it attacks from behind it has a probability to daze it's victim
    if( (outcome==MELEE_HIT_CRIT || outcome==MELEE_HIT_CRUSHING || outcome==MELEE_HIT_NORMAL || outcome==MELEE_HIT_GLANCING) &&
        GetTypeId() != TYPEID_PLAYER && !((Creature*)this)->GetCharmerOrOwnerGUID() && !pVictim->HasInArc(M_PI, this) )
    {
        // -probability is between 0% and 40%
        // 20% base chance
        float Probability = 20;

        //there is a newbie protection, at level 10 just 7% base chance; assuming linear function
        if( pVictim->getLevel() < 30 )
            Probability = 0.65f*pVictim->getLevel()+0.5;

        uint32 VictimDefense=pVictim->GetDefenseSkillValue(this);
        uint32 AttackerMeleeSkill=GetUnitMeleeSkill(pVictim);

        Probability *= AttackerMeleeSkill/(float)VictimDefense;

        if(Probability > 40.0f)
            Probability = 40.0f;

        if(roll_chance_f(Probability))
            CastSpell(pVictim, 1604, true);
    }

    //Calculate the damage after armor mitigation if SPELL_SCHOOL_NORMAL
    if (damageSchoolMask & SPELL_SCHOOL_MASK_NORMAL)
    {
        uint32 damageAfterArmor = CalcArmorReducedDamage(pVictim, *damage);

        // random durability for main hand weapon (ABSORB)
        if(damageAfterArmor < *damage)
            if(pVictim->GetTypeId() == TYPEID_PLAYER)
                if (roll_chance_f(sWorld.getRate(RATE_DURABILITY_LOSS_ABSORB)))
                    ((Player*)pVictim)->DurabilityPointLossForEquipSlot(EquipmentSlots(urand(EQUIPMENT_SLOT_START,EQUIPMENT_SLOT_BACK)));

        cleanDamage->damage += *damage - damageAfterArmor;
        *damage = damageAfterArmor;
    }

    if(GetTypeId() == TYPEID_PLAYER && pVictim->GetTypeId() != TYPEID_PLAYER && pVictim->GetCreatureType() != CREATURE_TYPE_CRITTER )
        ((Player*)this)->UpdateCombatSkills(pVictim, attType, outcome, false);

    if(GetTypeId() != TYPEID_PLAYER && pVictim->GetTypeId() == TYPEID_PLAYER)
        ((Player*)pVictim)->UpdateCombatSkills(this, attType, outcome, true);

    switch (outcome)
    {
        case MELEE_HIT_BLOCK_CRIT:
        case MELEE_HIT_CRIT:
        {
            *hitInfo  = HITINFO_CRITICALHIT | HITINFO_NORMALSWING2 | HITINFO_UNK2;

            // Crit bonus calc
            uint32 crit_bonus;
            crit_bonus = *damage;

            // Apply crit_damage bonus for melee spells
            if (spellCasted)
            {
                if(Player* modOwner = GetSpellModOwner())
                    modOwner->ApplySpellMod(spellCasted->Id, SPELLMOD_CRIT_DAMAGE_BONUS, crit_bonus);

                uint32 creatureTypeMask = pVictim->GetCreatureTypeMask();
                AuraList const& mDamageDoneVersus = GetAurasByType(SPELL_AURA_MOD_CRIT_PERCENT_VERSUS);
                for(AuraList::const_iterator i = mDamageDoneVersus.begin();i != mDamageDoneVersus.end(); ++i)
                    if(creatureTypeMask & uint32((*i)->GetModifier()->m_miscvalue))
                        crit_bonus = uint32(crit_bonus * ((*i)->GetModifier()->m_amount+100.0f)/100.0f);
            }

            *damage += crit_bonus;

            uint32 resilienceReduction = 0;

            if(attType == RANGED_ATTACK)
            {
                int32 mod = pVictim->GetTotalAuraModifier(SPELL_AURA_MOD_ATTACKER_RANGED_CRIT_DAMAGE);
                *damage = int32((*damage) * float((100.0f + mod)/100.0f));
                // Resilience - reduce crit damage
                if (pVictim->GetTypeId()==TYPEID_PLAYER)
                    resilienceReduction = ((Player*)pVictim)->GetRangedCritDamageReduction(*damage);
            }
            else
            {
                int32 mod = pVictim->GetTotalAuraModifier(SPELL_AURA_MOD_ATTACKER_MELEE_CRIT_DAMAGE);
                mod += GetTotalAuraModifier(SPELL_AURA_MOD_CRIT_DAMAGE_BONUS_MELEE);
                *damage = int32((*damage) * float((100.0f + mod)/100.0f));
                // Resilience - reduce crit damage
                if (pVictim->GetTypeId()==TYPEID_PLAYER)
                    resilienceReduction = ((Player*)pVictim)->GetMeleeCritDamageReduction(*damage);
            }

            *damage -= resilienceReduction;
            cleanDamage->damage += resilienceReduction;

            if(GetTypeId() == TYPEID_PLAYER && pVictim->GetTypeId() != TYPEID_PLAYER && pVictim->GetCreatureType() != CREATURE_TYPE_CRITTER )
                ((Player*)this)->UpdateWeaponSkill(attType);

            ModifyAuraState(AURA_STATE_CRIT, true);
            StartReactiveTimer( REACTIVE_CRIT );

            if(getClass()==CLASS_HUNTER)
            {
                ModifyAuraState(AURA_STATE_HUNTER_CRIT_STRIKE, true);
                StartReactiveTimer( REACTIVE_HUNTER_CRIT );
            }

            if ( outcome == MELEE_HIT_BLOCK_CRIT )
            {
                *blocked_amount = pVictim->GetShieldBlockValue();

                if (pVictim->GetUnitBlockChance())
                    pVictim->HandleEmoteCommand(EMOTE_ONESHOT_PARRYSHIELD);
                else
                    pVictim->HandleEmoteCommand(EMOTE_ONESHOT_PARRYUNARMED);

                //Only set VICTIMSTATE_BLOCK on a full block
                if (*blocked_amount >= uint32(*damage))
                {
                    *victimState = VICTIMSTATE_BLOCKS;
                    *blocked_amount = uint32(*damage);
                }

                if(pVictim->GetTypeId() == TYPEID_PLAYER)
                {
                    // Update defense
                    ((Player*)pVictim)->UpdateDefense();

                    // random durability for main hand weapon (BLOCK)
                    if (roll_chance_f(sWorld.getRate(RATE_DURABILITY_LOSS_BLOCK)))
                        ((Player*)pVictim)->DurabilityPointLossForEquipSlot(EQUIPMENT_SLOT_OFFHAND);
                }

                pVictim->ModifyAuraState(AURA_STATE_DEFENSE,true);
                pVictim->StartReactiveTimer( REACTIVE_DEFENSE );
                break;
            }

            pVictim->HandleEmoteCommand(EMOTE_ONESHOT_WOUNDCRITICAL);
            break;
        }
        case MELEE_HIT_PARRY:
        {
            if(attType == RANGED_ATTACK)                    //range attack - no parry
            {
                outcome = MELEE_HIT_NORMAL;
                break;
            }

            cleanDamage->damage += *damage;
            *damage = 0;
            *victimState = VICTIMSTATE_PARRY;

            // instant (maybe with small delay) counter attack
            {
                float offtime  = float(pVictim->getAttackTimer(OFF_ATTACK));
                float basetime = float(pVictim->getAttackTimer(BASE_ATTACK));

                // after parry nearest next attack time will reduced at %40 from full attack time.
                // The delay cannot be reduced to less than 20% of your weapon base swing delay.
                if (pVictim->haveOffhandWeapon() && offtime < basetime)
                {
                    float percent20 = pVictim->GetAttackTime(OFF_ATTACK)*0.20;
                    float percent60 = 3*percent20;
                    // set to 20% if in range 20%...20+40% of full time
                    if(offtime > percent20 && offtime <= percent60)
                    {
                        pVictim->setAttackTimer(OFF_ATTACK,uint32(percent20));
                    }
                    // decrease at %40 from full time
                    else if(offtime > percent60)
                    {
                        offtime -= 2*percent20;
                        pVictim->setAttackTimer(OFF_ATTACK,uint32(offtime));
                    }
                    // ELSE not changed
                }
                else
                {
                    float percent20 = pVictim->GetAttackTime(BASE_ATTACK)*0.20;
                    float percent60 = 3*percent20;
                    // set to 20% if in range 20%...20+40% of full time
                    if(basetime > percent20 && basetime <= percent60)
                    {
                        pVictim->setAttackTimer(BASE_ATTACK,uint32(percent20));
                    }
                    // decrease at %40 from full time
                    else if(basetime > percent60)
                    {
                        basetime -= 2*percent20;
                        pVictim->setAttackTimer(BASE_ATTACK,uint32(basetime));
                    }
                    // ELSE not changed
                }
            }

            if(pVictim->GetTypeId() == TYPEID_PLAYER)
            {
                // Update victim defense ?
                ((Player*)pVictim)->UpdateDefense();

                // random durability for main hand weapon (PARRY)
                if (roll_chance_f(sWorld.getRate(RATE_DURABILITY_LOSS_PARRY)))
                    ((Player*)pVictim)->DurabilityPointLossForEquipSlot(EQUIPMENT_SLOT_MAINHAND);
            }

            pVictim->HandleEmoteCommand(EMOTE_ONESHOT_PARRYUNARMED);

            if (pVictim->getClass() == CLASS_HUNTER)
            {
                pVictim->ModifyAuraState(AURA_STATE_HUNTER_PARRY,true);
                pVictim->StartReactiveTimer( REACTIVE_HUNTER_PARRY );
            }
            else
            {
                pVictim->ModifyAuraState(AURA_STATE_DEFENSE, true);
                pVictim->StartReactiveTimer( REACTIVE_DEFENSE );
            }

            CastMeleeProcDamageAndSpell(pVictim, 0, damageSchoolMask, attType, outcome, spellCasted, isTriggeredSpell);
            return;
        }
        case MELEE_HIT_DODGE:
        {
            if(attType == RANGED_ATTACK)                    //range attack - no dodge
            {
                outcome = MELEE_HIT_NORMAL;
                break;
            }

            cleanDamage->damage += *damage;
            *damage = 0;
            *victimState = VICTIMSTATE_DODGE;

            if(pVictim->GetTypeId() == TYPEID_PLAYER)
                ((Player*)pVictim)->UpdateDefense();

            pVictim->HandleEmoteCommand(EMOTE_ONESHOT_PARRYUNARMED);

            if (pVictim->getClass() != CLASS_ROGUE)         // Riposte
            {
                pVictim->ModifyAuraState(AURA_STATE_DEFENSE, true);
                pVictim->StartReactiveTimer( REACTIVE_DEFENSE );
            }

            // Overpower
            if (GetTypeId() == TYPEID_PLAYER && getClass() == CLASS_WARRIOR)
            {
                ((Player*)this)->AddComboPoints(pVictim, 1);
                StartReactiveTimer( REACTIVE_OVERPOWER );
            }

            CastMeleeProcDamageAndSpell(pVictim, 0, damageSchoolMask, attType, outcome, spellCasted, isTriggeredSpell);
            return;
        }
        case MELEE_HIT_BLOCK:
        {
            *blocked_amount = pVictim->GetShieldBlockValue();

            if (pVictim->GetUnitBlockChance())
                pVictim->HandleEmoteCommand(EMOTE_ONESHOT_PARRYSHIELD);
            else
                pVictim->HandleEmoteCommand(EMOTE_ONESHOT_PARRYUNARMED);

            //Only set VICTIMSTATE_BLOCK on a full block
            if (*blocked_amount >= uint32(*damage))
            {
                *victimState = VICTIMSTATE_BLOCKS;
                *blocked_amount = uint32(*damage);
            }

            if(pVictim->GetTypeId() == TYPEID_PLAYER)
            {
                // Update defense
                ((Player*)pVictim)->UpdateDefense();

                // random durability for main hand weapon (BLOCK)
                if (roll_chance_f(sWorld.getRate(RATE_DURABILITY_LOSS_BLOCK)))
                    ((Player*)pVictim)->DurabilityPointLossForEquipSlot(EQUIPMENT_SLOT_OFFHAND);
            }

            pVictim->ModifyAuraState(AURA_STATE_DEFENSE,true);
            pVictim->StartReactiveTimer( REACTIVE_DEFENSE );

            break;
        }
        case MELEE_HIT_GLANCING:
        {
            float reducePercent = 1.0f;                     //damage factor

            // calculate base values and mods
            float baseLowEnd = 1.3;
            float baseHighEnd = 1.2;
            switch(getClass())                              // lowering base values for casters
            {
                case CLASS_SHAMAN:
                case CLASS_PRIEST:
                case CLASS_MAGE:
                case CLASS_WARLOCK:
                case CLASS_DRUID:
                    baseLowEnd  -= 0.7;
                    baseHighEnd -= 0.3;
                    break;
            }

            float maxLowEnd = 0.6;
            switch(getClass())                              // upper for melee classes
            {
                case CLASS_WARRIOR:
                case CLASS_ROGUE:
                case CLASS_DEATH_KNIGHT:
                    maxLowEnd = 0.91;                       //If the attacker is a melee class then instead the lower value of 0.91
            }

            // calculate values
            int32 diff = int32(pVictim->GetDefenseSkillValue(this)) - int32(GetWeaponSkillValue(attType,pVictim));
            float lowEnd  = baseLowEnd - ( 0.05f * diff );
            float highEnd = baseHighEnd - ( 0.03f * diff );

            // apply max/min bounds
            if ( lowEnd < 0.01f )                           //the low end must not go bellow 0.01f
                lowEnd = 0.01f;
            else if ( lowEnd > maxLowEnd )                  //the smaller value of this and 0.6 is kept as the low end
                lowEnd = maxLowEnd;

            if ( highEnd < 0.2f )                           //high end limits
                highEnd = 0.2f;
            if ( highEnd > 0.99f )
                highEnd = 0.99f;

            if(lowEnd > highEnd)                            // prevent negative range size
                lowEnd = highEnd;

            reducePercent = lowEnd + rand_norm() * ( highEnd - lowEnd );

            *damage = uint32(reducePercent * *damage);
            cleanDamage->damage += *damage;
            *hitInfo |= HITINFO_GLANCING;
            break;
        }
        case MELEE_HIT_CRUSHING:
        {
            // 150% normal damage
            *damage += (*damage / 2);
            cleanDamage->damage = *damage;
            *hitInfo |= HITINFO_CRUSHING;
            // TODO: victimState, victim animation?
            break;
        }
        default:
            break;
    }

    // apply melee damage bonus and absorb only if base damage not fully blocked to prevent negative damage or damage with full block
    if(*victimState != VICTIMSTATE_BLOCKS)
    {
        MeleeDamageBonus(pVictim, damage,attType,spellCasted);
        CalcAbsorbResist(pVictim, damageSchoolMask, DIRECT_DAMAGE, *damage-*blocked_amount, absorbDamage, resistDamage);
    }

    if (*absorbDamage) *hitInfo |= HITINFO_ABSORB;
    if (*resistDamage) *hitInfo |= HITINFO_RESIST;

    cleanDamage->damage += *blocked_amount;

    if (*damage <= *absorbDamage + *resistDamage + *blocked_amount)
    {
        //*hitInfo = 0x00010020;
        //*hitInfo |= HITINFO_SWINGNOHITSOUND;
        //*damageType = 0;
        CastMeleeProcDamageAndSpell(pVictim, 0, damageSchoolMask, attType, outcome, spellCasted, isTriggeredSpell);
        return;
    }

    // update at damage Judgement aura duration that applied by attacker at victim
    if(*damage)
    {
        AuraMap const& vAuras = pVictim->GetAuras();
        for(AuraMap::const_iterator itr = vAuras.begin(); itr != vAuras.end(); ++itr)
        {
            SpellEntry const *spellInfo = (*itr).second->GetSpellProto();
            if( (spellInfo->AttributesEx3 & 0x40000) && spellInfo->SpellFamilyName == SPELLFAMILY_PALADIN &&
                ((*itr).second->GetCasterGUID() == GetGUID() && (!spellCasted || spellCasted->Id == 35395)) )
            {
                (*itr).second->SetAuraDuration((*itr).second->GetAuraMaxDuration());
                (*itr).second->SendAuraUpdate(false);
            }
        }
    }

    CastMeleeProcDamageAndSpell(pVictim, (*damage - *absorbDamage - *resistDamage - *blocked_amount), damageSchoolMask, attType, outcome, spellCasted, isTriggeredSpell);

    // victim's damage shield
    // yet another hack to fix crashes related to the aura getting removed during iteration
    std::set<Aura*> alreadyDone;
    uint32 removedAuras = pVictim->m_removedAuras;
    AuraList const& vDamageShields = pVictim->GetAurasByType(SPELL_AURA_DAMAGE_SHIELD);
    for(AuraList::const_iterator i = vDamageShields.begin(), next = vDamageShields.begin(); i != vDamageShields.end(); i = next)
    {
        ++next;
        if (alreadyDone.find(*i) == alreadyDone.end())
        {
            alreadyDone.insert(*i);
            pVictim->SpellNonMeleeDamageLog(this, (*i)->GetId(), (*i)->GetModifier()->m_amount, false, false);
            if (pVictim->m_removedAuras > removedAuras)
            {
                removedAuras = pVictim->m_removedAuras;
                next = vDamageShields.begin();
            }
        }
    }
}

void Unit::AttackerStateUpdate (Unit *pVictim, WeaponAttackType attType, bool extra )
{
    if(hasUnitState(UNIT_STAT_CONFUSED | UNIT_STAT_STUNNED | UNIT_STAT_FLEEING) || HasFlag(UNIT_FIELD_FLAGS, UNIT_FLAG_PACIFIED) )
        return;

    if (!pVictim->isAlive())
        return;

    if(IsNonMeleeSpellCasted(false))
        return;

    uint32 hitInfo;
    if (attType == BASE_ATTACK)
        hitInfo = HITINFO_NORMALSWING2;
    else if (attType == OFF_ATTACK)
        hitInfo = HITINFO_LEFTSWING;
    else
        return;                                             // ignore ranged case

    uint32 extraAttacks = m_extraAttacks;

    // melee attack spell casted at main hand attack only
    if (attType == BASE_ATTACK && m_currentSpells[CURRENT_MELEE_SPELL])
    {
        m_currentSpells[CURRENT_MELEE_SPELL]->cast();

        // not recent extra attack only at any non extra attack (melee spell case)
        if(!extra && extraAttacks)
        {
            while(m_extraAttacks)
            {
                AttackerStateUpdate(pVictim, BASE_ATTACK, true);
                if(m_extraAttacks > 0)
                    --m_extraAttacks;
            }
        }

        return;
    }

    VictimState victimState = VICTIMSTATE_NORMAL;

    CleanDamage cleanDamage = CleanDamage(0, BASE_ATTACK, MELEE_HIT_NORMAL );
    uint32   blocked_dmg = 0;
    uint32   absorbed_dmg = 0;
    uint32   resisted_dmg = 0;

    SpellSchoolMask meleeSchoolMask = GetMeleeDamageSchoolMask();

    if(pVictim->IsImmunedToDamage(meleeSchoolMask,true))    // use charges
    {
        SendAttackStateUpdate (HITINFO_NORMALSWING, pVictim, 1, meleeSchoolMask, 0, 0, 0, VICTIMSTATE_IS_IMMUNE, 0);

        // not recent extra attack only at any non extra attack (miss case)
        if(!extra && extraAttacks)
        {
            while(m_extraAttacks)
            {
                AttackerStateUpdate(pVictim, BASE_ATTACK, true);
                if(m_extraAttacks > 0)
                    --m_extraAttacks;
            }
        }

        return;
    }

    uint32 damage = CalculateDamage (attType, false);

    DoAttackDamage (pVictim, &damage, &cleanDamage, &blocked_dmg, meleeSchoolMask, &hitInfo, &victimState, &absorbed_dmg, &resisted_dmg, attType);

    if (hitInfo & HITINFO_MISS)
        //send miss
        SendAttackStateUpdate (hitInfo, pVictim, 1, meleeSchoolMask, damage, absorbed_dmg, resisted_dmg, victimState, blocked_dmg);
    else
    {
        //do animation
        SendAttackStateUpdate (hitInfo, pVictim, 1, meleeSchoolMask, damage, absorbed_dmg, resisted_dmg, victimState, blocked_dmg);

        if (damage > (absorbed_dmg + resisted_dmg + blocked_dmg))
            damage -= (absorbed_dmg + resisted_dmg + blocked_dmg);
        else
            damage = 0;

        DealDamage (pVictim, damage, &cleanDamage, DIRECT_DAMAGE, meleeSchoolMask, NULL, true);

        if(GetTypeId() == TYPEID_PLAYER && pVictim->isAlive())
        {
            for(int i = EQUIPMENT_SLOT_START; i < EQUIPMENT_SLOT_END; i++)
                ((Player*)this)->CastItemCombatSpell(((Player*)this)->GetItemByPos(INVENTORY_SLOT_BAG_0,i),pVictim,attType);
        }
    }

    if (GetTypeId() == TYPEID_PLAYER)
        DEBUG_LOG("AttackerStateUpdate: (Player) %u attacked %u (TypeId: %u) for %u dmg, absorbed %u, blocked %u, resisted %u.",
            GetGUIDLow(), pVictim->GetGUIDLow(), pVictim->GetTypeId(), damage, absorbed_dmg, blocked_dmg, resisted_dmg);
    else
        DEBUG_LOG("AttackerStateUpdate: (NPC)    %u attacked %u (TypeId: %u) for %u dmg, absorbed %u, blocked %u, resisted %u.",
            GetGUIDLow(), pVictim->GetGUIDLow(), pVictim->GetTypeId(), damage, absorbed_dmg, blocked_dmg, resisted_dmg);

    // extra attack only at any non extra attack (normal case)
    if(!extra && extraAttacks)
    {
        while(m_extraAttacks)
        {
            AttackerStateUpdate(pVictim, BASE_ATTACK, true);
            if(m_extraAttacks > 0)
                --m_extraAttacks;
        }
    }
}

MeleeHitOutcome Unit::RollPhysicalOutcomeAgainst (Unit const *pVictim, WeaponAttackType attType, SpellEntry const *spellInfo)
{
    // Miss chance based on melee
    float miss_chance = MeleeMissChanceCalc(pVictim, attType);

    // Critical hit chance
    float crit_chance = GetUnitCriticalChance(attType, pVictim);
    // this is to avoid compiler issue when declaring variables inside if
    float block_chance, parry_chance, dodge_chance;

    // cannot be dodged/parried/blocked
    if(spellInfo->Attributes & SPELL_ATTR_IMPOSSIBLE_DODGE_PARRY_BLOCK)
    {
        block_chance = 0.0f;
        parry_chance = 0.0f;
        dodge_chance = 0.0f;
    }
    else
    {
        // parry can be avoided only by some abilities
        parry_chance = pVictim->GetUnitParryChance();
        // block might be bypassed by it as well
        block_chance = pVictim->GetUnitBlockChance();
        // stunned target cannot dodge and this is check in GetUnitDodgeChance()
        dodge_chance = pVictim->GetUnitDodgeChance();
    }

    // Only players can have Talent&Spell bonuses
    if (GetTypeId() == TYPEID_PLAYER)
    {
        // Increase from SPELL_AURA_MOD_SPELL_CRIT_CHANCE_SCHOOL aura
        crit_chance += GetTotalAuraModifierByMiscMask(SPELL_AURA_MOD_SPELL_CRIT_CHANCE_SCHOOL, spellInfo->SchoolMask);

        if( dodge_chance != 0.0f )                          // if dodge chance is already 0, ignore talents for speed
        {
            AuraList const& mCanNotBeDodge = GetAurasByType(SPELL_AURA_IGNORE_COMBAT_RESULT);
            for(AuraList::const_iterator i = mCanNotBeDodge.begin(); i != mCanNotBeDodge.end(); ++i)
            {
                // can't be dodged rogue finishing move
                if((*i)->GetModifier()->m_miscvalue == VICTIMSTATE_DODGE)
                {
                    if(spellInfo->SpellFamilyName==SPELLFAMILY_ROGUE && (spellInfo->SpellFamilyFlags & SPELLFAMILYFLAG_ROGUE__FINISHING_MOVE))
                    {
                        dodge_chance = 0.0f;
                        break;
                    }
                }
            }
        }
    }

    // Spellmods
    if(Player* modOwner = GetSpellModOwner())
        modOwner->ApplySpellMod(spellInfo->Id, SPELLMOD_CRITICAL_CHANCE, crit_chance);

    DEBUG_LOG("PHYSICAL OUTCOME: miss %f crit %f dodge %f parry %f block %f",miss_chance,crit_chance,dodge_chance,parry_chance, block_chance);

    return RollMeleeOutcomeAgainst(pVictim, attType, int32(crit_chance*100), int32(miss_chance*100),int32(dodge_chance*100),int32(parry_chance*100),int32(block_chance*100), true);
}

MeleeHitOutcome Unit::RollMeleeOutcomeAgainst(const Unit *pVictim, WeaponAttackType attType) const
{
    // This is only wrapper

    // Miss chance based on melee
    float miss_chance = MeleeMissChanceCalc(pVictim, attType);

    // Critical hit chance
    float crit_chance = GetUnitCriticalChance(attType, pVictim);

    // stunned target cannot dodge and this is check in GetUnitDodgeChance() (returned 0 in this case)
    float dodge_chance = pVictim->GetUnitDodgeChance();
    float block_chance = pVictim->GetUnitBlockChance();
    float parry_chance = pVictim->GetUnitParryChance();

    // Useful if want to specify crit & miss chances for melee, else it could be removed
    DEBUG_LOG("MELEE OUTCOME: miss %f crit %f dodge %f parry %f block %f", miss_chance,crit_chance,dodge_chance,parry_chance,block_chance);

    return RollMeleeOutcomeAgainst(pVictim, attType, int32(crit_chance*100), int32(miss_chance*100), int32(dodge_chance*100),int32(parry_chance*100),int32(block_chance*100), false);
}

MeleeHitOutcome Unit::RollMeleeOutcomeAgainst (const Unit *pVictim, WeaponAttackType attType, int32 crit_chance, int32 miss_chance, int32 dodge_chance, int32 parry_chance, int32 block_chance, bool SpellCasted ) const
{
    if(pVictim->GetTypeId()==TYPEID_UNIT && ((Creature*)pVictim)->IsInEvadeMode())
        return MELEE_HIT_EVADE;

    int32 attackerMaxSkillValueForLevel = GetMaxSkillValueForLevel(pVictim);
    int32 victimMaxSkillValueForLevel = pVictim->GetMaxSkillValueForLevel(this);

    int32 attackerWeaponSkill = GetWeaponSkillValue(attType,pVictim);
    int32 victimDefenseSkill = pVictim->GetDefenseSkillValue(this);

    // bonus from skills is 0.04%
    int32    skillBonus  = 4 * ( attackerWeaponSkill - victimMaxSkillValueForLevel );
    int32    skillBonus2 = 4 * ( attackerMaxSkillValueForLevel - victimDefenseSkill );
    int32    sum = 0, tmp = 0;
    int32    roll = urand (0, 10000);

    DEBUG_LOG ("RollMeleeOutcomeAgainst: skill bonus of %d for attacker", skillBonus);
    DEBUG_LOG ("RollMeleeOutcomeAgainst: rolled %d, miss %d, dodge %d, parry %d, block %d, crit %d",
        roll, miss_chance, dodge_chance, parry_chance, block_chance, crit_chance);

    tmp = miss_chance;

    if (tmp > 0 && roll < (sum += tmp ))
    {
        DEBUG_LOG ("RollMeleeOutcomeAgainst: MISS");
        return MELEE_HIT_MISS;
    }

    // always crit against a sitting target (except 0 crit chance)
    if( pVictim->GetTypeId() == TYPEID_PLAYER && crit_chance > 0 && !pVictim->IsStandState() )
    {
        DEBUG_LOG ("RollMeleeOutcomeAgainst: CRIT (sitting victim)");
        return MELEE_HIT_CRIT;
    }

    // Dodge chance

    // only players can't dodge if attacker is behind
    if (pVictim->GetTypeId() == TYPEID_PLAYER && !pVictim->HasInArc(M_PI,this))
    {
        DEBUG_LOG ("RollMeleeOutcomeAgainst: attack came from behind and victim was a player.");
    }
    else
    {
        // Reduce dodge chance by attacker expertise rating
        if (GetTypeId() == TYPEID_PLAYER)
            dodge_chance -= int32(((Player*)this)->GetExpertiseDodgeOrParryReduction(attType)*100);

        // Modify dodge chance by attacker SPELL_AURA_MOD_COMBAT_RESULT_CHANCE
        dodge_chance+= GetTotalAuraModifierByMiscValue(SPELL_AURA_MOD_COMBAT_RESULT_CHANCE, VICTIMSTATE_DODGE);

        tmp = dodge_chance;
        if (   (tmp > 0)                                        // check if unit _can_ dodge
            && ((tmp -= skillBonus) > 0)
            && roll < (sum += tmp))
        {
            DEBUG_LOG ("RollMeleeOutcomeAgainst: DODGE <%d, %d)", sum-tmp, sum);
            return MELEE_HIT_DODGE;
        }
    }

    // parry & block chances

    // check if attack comes from behind, nobody can parry or block if attacker is behind
    if (!pVictim->HasInArc(M_PI,this))
    {
        DEBUG_LOG ("RollMeleeOutcomeAgainst: attack came from behind.");
    }
    else
    {
        // Reduce parry chance by attacker expertise rating
        if (GetTypeId() == TYPEID_PLAYER)
            parry_chance-= int32(((Player*)this)->GetExpertiseDodgeOrParryReduction(attType)*100);

        if(pVictim->GetTypeId()==TYPEID_PLAYER || !(((Creature*)pVictim)->GetCreatureInfo()->flags_extra & CREATURE_FLAG_EXTRA_NO_PARRY) )
        {
            int32 tmp = int32(parry_chance);
            if (   (tmp > 0)                                    // check if unit _can_ parry
                && ((tmp -= skillBonus) > 0)
                && (roll < (sum += tmp)))
            {
                DEBUG_LOG ("RollMeleeOutcomeAgainst: PARRY <%d, %d)", sum-tmp, sum);
                return MELEE_HIT_PARRY;
            }
        }

        if(pVictim->GetTypeId()==TYPEID_PLAYER || !(((Creature*)pVictim)->GetCreatureInfo()->flags_extra & CREATURE_FLAG_EXTRA_NO_BLOCK) )
        {
            tmp = block_chance;
            if (   (tmp > 0)                                    // check if unit _can_ block
                && ((tmp -= skillBonus) > 0)
                && (roll < (sum += tmp)))
            {
                // Critical chance
                tmp = crit_chance + skillBonus2;
                if ( GetTypeId() == TYPEID_PLAYER && SpellCasted && tmp > 0 )
                {
                    if ( roll_chance_i(tmp/100))
                    {
                        DEBUG_LOG ("RollMeleeOutcomeAgainst: BLOCKED CRIT");
                        return MELEE_HIT_BLOCK_CRIT;
                    }
                }
                DEBUG_LOG ("RollMeleeOutcomeAgainst: BLOCK <%d, %d)", sum-tmp, sum);
                return MELEE_HIT_BLOCK;
            }
        }
    }

    // Critical chance
    tmp = crit_chance + skillBonus2;

    if (tmp > 0 && roll < (sum += tmp))
    {
        DEBUG_LOG ("RollMeleeOutcomeAgainst: CRIT <%d, %d)", sum-tmp, sum);
        return MELEE_HIT_CRIT;
    }

    // Max 40% chance to score a glancing blow against mobs that are higher level (can do only players and pets and not with ranged weapon)
    if( attType != RANGED_ATTACK && !SpellCasted &&
        (GetTypeId() == TYPEID_PLAYER || ((Creature*)this)->isPet()) &&
        pVictim->GetTypeId() != TYPEID_PLAYER && !((Creature*)pVictim)->isPet() &&
        getLevel() < pVictim->getLevelForTarget(this) )
    {
        // cap possible value (with bonuses > max skill)
        int32 skill = attackerWeaponSkill;
        int32 maxskill = attackerMaxSkillValueForLevel;
        skill = (skill > maxskill) ? maxskill : skill;

        tmp = (10 + (victimDefenseSkill - skill)) * 100;
        tmp = tmp > 4000 ? 4000 : tmp;
        if (roll < (sum += tmp))
        {
            DEBUG_LOG ("RollMeleeOutcomeAgainst: GLANCING <%d, %d)", sum-4000, sum);
            return MELEE_HIT_GLANCING;
        }
    }

    if(GetTypeId()!=TYPEID_PLAYER && !(((Creature*)this)->GetCreatureInfo()->flags_extra & CREATURE_FLAG_EXTRA_NO_CRUSH) && !((Creature*)this)->isPet() )
    {
        // mobs can score crushing blows if they're 3 or more levels above victim
        // or when their weapon skill is 15 or more above victim's defense skill
        tmp = victimDefenseSkill;
        int32 tmpmax = victimMaxSkillValueForLevel;
        // having defense above your maximum (from items, talents etc.) has no effect
        tmp = tmp > tmpmax ? tmpmax : tmp;
        // tmp = mob's level * 5 - player's current defense skill
        tmp = attackerMaxSkillValueForLevel - tmp;
        if(tmp >= 15)
        {
            // add 2% chance per lacking skill point, min. is 15%
            tmp = tmp * 200 - 1500;
            if (roll < (sum += tmp))
            {
                DEBUG_LOG ("RollMeleeOutcomeAgainst: CRUSHING <%d, %d)", sum-tmp, sum);
                return MELEE_HIT_CRUSHING;
            }
        }
    }

    DEBUG_LOG ("RollMeleeOutcomeAgainst: NORMAL");
    return MELEE_HIT_NORMAL;
}

uint32 Unit::CalculateDamage (WeaponAttackType attType, bool normalized)
{
    float min_damage, max_damage;

    if (normalized && GetTypeId()==TYPEID_PLAYER)
        ((Player*)this)->CalculateMinMaxDamage(attType,normalized,min_damage, max_damage);
    else
    {
        switch (attType)
        {
            case RANGED_ATTACK:
                min_damage = GetFloatValue(UNIT_FIELD_MINRANGEDDAMAGE);
                max_damage = GetFloatValue(UNIT_FIELD_MAXRANGEDDAMAGE);
                break;
            case BASE_ATTACK:
                min_damage = GetFloatValue(UNIT_FIELD_MINDAMAGE);
                max_damage = GetFloatValue(UNIT_FIELD_MAXDAMAGE);
                break;
            case OFF_ATTACK:
                min_damage = GetFloatValue(UNIT_FIELD_MINOFFHANDDAMAGE);
                max_damage = GetFloatValue(UNIT_FIELD_MAXOFFHANDDAMAGE);
                break;
                // Just for good manner
            default:
                min_damage = 0.0f;
                max_damage = 0.0f;
                break;
        }
    }

    if (min_damage > max_damage)
    {
        std::swap(min_damage,max_damage);
    }

    if(max_damage == 0.0f)
        max_damage = 5.0f;

    return urand((uint32)min_damage, (uint32)max_damage);
}

float Unit::CalculateLevelPenalty(SpellEntry const* spellProto) const
{
    if(spellProto->spellLevel <= 0)
        return 1.0f;

    float LvlPenalty = 0.0f;

    if(spellProto->spellLevel < 20)
        LvlPenalty = 20.0f - spellProto->spellLevel * 3.75f;
    float LvlFactor = (float(spellProto->spellLevel) + 6.0f) / float(getLevel());
    if(LvlFactor > 1.0f)
        LvlFactor = 1.0f;

    return (100.0f - LvlPenalty) * LvlFactor / 100.0f;
}

void Unit::SendAttackStart(Unit* pVictim)
{
    WorldPacket data( SMSG_ATTACKSTART, 16 );
    data << uint64(GetGUID());
    data << uint64(pVictim->GetGUID());

    SendMessageToSet(&data, true);
    DEBUG_LOG( "WORLD: Sent SMSG_ATTACKSTART" );
}

void Unit::SendAttackStop(Unit* victim)
{
    if(!victim)
        return;

    WorldPacket data( SMSG_ATTACKSTOP, (4+16) );            // we guess size
    data.append(GetPackGUID());
    data.append(victim->GetPackGUID());                     // can be 0x00...
    data << uint32(0);                                      // can be 0x1
    SendMessageToSet(&data, true);
    sLog.outDetail("%s %u stopped attacking %s %u", (GetTypeId()==TYPEID_PLAYER ? "player" : "creature"), GetGUIDLow(), (victim->GetTypeId()==TYPEID_PLAYER ? "player" : "creature"),victim->GetGUIDLow());

    /*if(victim->GetTypeId() == TYPEID_UNIT)
    ((Creature*)victim)->AI().EnterEvadeMode(this);*/
}

/*
// Melee based spells can be miss, parry or dodge on this step
// Crit or block - determined on damage calculation phase! (and can be both in some time)
float Unit::MeleeSpellMissChance(Unit *pVictim, WeaponAttackType attType, int32 skillDiff, SpellEntry const *spell)
{
    // Calculate hit chance (more correct for chance mod)
    int32 HitChance;

    // PvP - PvE melee chances
    int32 lchance = pVictim->GetTypeId() == TYPEID_PLAYER ? 5 : 7;
    int32 leveldif = pVictim->getLevelForTarget(this) - getLevelForTarget(pVictim);
    if(leveldif < 3)
        HitChance = 95 - leveldif;
    else
        HitChance = 93 - (leveldif - 2) * lchance;

    // Hit chance depends from victim auras
    if(attType == RANGED_ATTACK)
        HitChance += pVictim->GetTotalAuraModifier(SPELL_AURA_MOD_ATTACKER_RANGED_HIT_CHANCE);
    else
        HitChance += pVictim->GetTotalAuraModifier(SPELL_AURA_MOD_ATTACKER_MELEE_HIT_CHANCE);

    // Spellmod from SPELLMOD_RESIST_MISS_CHANCE
    if(Player *modOwner = GetSpellModOwner())
        modOwner->ApplySpellMod(spell->Id, SPELLMOD_RESIST_MISS_CHANCE, HitChance);

    // Miss = 100 - hit
    float miss_chance= 100.0f - HitChance;

    // Bonuses from attacker aura and ratings
    if (attType == RANGED_ATTACK)
        miss_chance -= m_modRangedHitChance;
    else
        miss_chance -= m_modMeleeHitChance;

    // bonus from skills is 0.04%
    miss_chance -= skillDiff * 0.04f;

    // Limit miss chance from 0 to 60%
    if (miss_chance < 0.0f)
        return 0.0f;
    if (miss_chance > 60.0f)
        return 60.0f;
    return miss_chance;
}

// Melee based spells hit result calculations
SpellMissInfo Unit::MeleeSpellHitResult(Unit *pVictim, SpellEntry const *spell)
{
    WeaponAttackType attType = BASE_ATTACK;

    if (spell->DmgClass == SPELL_DAMAGE_CLASS_RANGED)
        attType = RANGED_ATTACK;

    // bonus from skills is 0.04% per skill Diff
    int32 attackerWeaponSkill = int32(GetWeaponSkillValue(attType,pVictim));
    int32 skillDiff = attackerWeaponSkill - int32(pVictim->GetMaxSkillValueForLevel(this));
    int32 fullSkillDiff = attackerWeaponSkill - int32(pVictim->GetDefenseSkillValue(this));

    uint32 roll = urand (0, 10000);
    uint32 missChance = uint32(MeleeSpellMissChance(pVictim, attType, fullSkillDiff, spell)*100.0f);

    // Roll miss
    uint32 tmp = missChance;
    if (roll < tmp)
        return SPELL_MISS_MISS;

    // Same spells cannot be parry/dodge
    if (spell->Attributes & SPELL_ATTR_IMPOSSIBLE_DODGE_PARRY_BLOCK)
        return SPELL_MISS_NONE;

    // Ranged attack can`t miss too
    if (attType == RANGED_ATTACK)
        return SPELL_MISS_NONE;

    bool attackFromBehind = !pVictim->HasInArc(M_PI,this);

    // Roll dodge
    int32 dodgeChance = int32(pVictim->GetUnitDodgeChance()*100.0f) - skillDiff * 4;
    // Reduce enemy dodge chance by SPELL_AURA_MOD_COMBAT_RESULT_CHANCE
    dodgeChance+= GetTotalAuraModifierByMiscValue(SPELL_AURA_MOD_COMBAT_RESULT_CHANCE, VICTIMSTATE_DODGE);

    // Reduce dodge chance by attacker expertise rating
    if (GetTypeId() == TYPEID_PLAYER)
        dodgeChance-=int32(((Player*)this)->GetExpertiseDodgeOrParryReduction(attType) * 100.0f);
    if (dodgeChance < 0)
        dodgeChance = 0;

    // Can`t dodge from behind in PvP (but its possible in PvE)
    if (GetTypeId() == TYPEID_PLAYER && pVictim->GetTypeId() == TYPEID_PLAYER && attackFromBehind)
        dodgeChance = 0;

    // Rogue talent`s cant be dodged
    AuraList const& mCanNotBeDodge = GetAurasByType(SPELL_AURA_IGNORE_COMBAT_RESULT);
    for(AuraList::const_iterator i = mCanNotBeDodge.begin(); i != mCanNotBeDodge.end(); ++i)
    {
        if((*i)->GetModifier()->m_miscvalue == VICTIMSTATE_DODGE)       // can't be dodged rogue finishing move
        {
            if(spell->SpellFamilyName==SPELLFAMILY_ROGUE && (spell->SpellFamilyFlags & SPELLFAMILYFLAG_ROGUE__FINISHING_MOVE))
            {
                dodgeChance = 0;
                break;
            }
        }
    }

    tmp += dodgeChance;
    if (roll < tmp)
        return SPELL_MISS_DODGE;

    // Roll parry
    int32 parryChance = int32(pVictim->GetUnitParryChance()*100.0f)  - skillDiff * 4;
    // Reduce parry chance by attacker expertise rating
    if (GetTypeId() == TYPEID_PLAYER)
        parryChance-=int32(((Player*)this)->GetExpertiseDodgeOrParryReduction(attType) * 100.0f);
    // Can`t parry from behind
    if (parryChance < 0 || attackFromBehind)
        parryChance = 0;

    tmp += parryChance;
    if (roll < tmp)
        return SPELL_MISS_PARRY;

    return SPELL_MISS_NONE;
}*/

// TODO need use unit spell resistances in calculations
SpellMissInfo Unit::MagicSpellHitResult(Unit *pVictim, SpellEntry const *spell)
{
    // Can`t miss on dead target (on skinning for example)
    if (!pVictim->isAlive())
        return SPELL_MISS_NONE;

    SpellSchoolMask schoolMask = GetSpellSchoolMask(spell);
    // PvP - PvE spell misschances per leveldif > 2
    int32 lchance = pVictim->GetTypeId() == TYPEID_PLAYER ? 7 : 11;
    int32 leveldif = int32(pVictim->getLevelForTarget(this)) - int32(getLevelForTarget(pVictim));

    // Base hit chance from attacker and victim levels
    int32 modHitChance;
    if(leveldif < 3)
        modHitChance = 96 - leveldif;
    else
        modHitChance = 94 - (leveldif - 2) * lchance;

    // Spellmod from SPELLMOD_RESIST_MISS_CHANCE
    if(Player *modOwner = GetSpellModOwner())
        modOwner->ApplySpellMod(spell->Id, SPELLMOD_RESIST_MISS_CHANCE, modHitChance);
    // Increase from attacker SPELL_AURA_MOD_INCREASES_SPELL_PCT_TO_HIT auras
    modHitChance+=GetTotalAuraModifierByMiscMask(SPELL_AURA_MOD_INCREASES_SPELL_PCT_TO_HIT, schoolMask);
    // Chance hit from victim SPELL_AURA_MOD_ATTACKER_SPELL_HIT_CHANCE auras
    modHitChance+= pVictim->GetTotalAuraModifierByMiscMask(SPELL_AURA_MOD_ATTACKER_SPELL_HIT_CHANCE, schoolMask);
    // Reduce spell hit chance for Area of effect spells from victim SPELL_AURA_MOD_AOE_AVOIDANCE aura
    if (IsAreaOfEffectSpell(spell))
        modHitChance-=pVictim->GetTotalAuraModifier(SPELL_AURA_MOD_AOE_AVOIDANCE);
    // Reduce spell hit chance for dispel mechanic spells from victim SPELL_AURA_MOD_DISPEL_RESIST
    if (IsDispelSpell(spell))
        modHitChance-=pVictim->GetTotalAuraModifier(SPELL_AURA_MOD_DISPEL_RESIST);
    // Chance resist mechanic (select max value from every mechanic spell effect)
    int32 resist_mech = 0;
    // Get effects mechanic and chance
    for(int eff = 0; eff < 3; ++eff)
    {
        int32 effect_mech = GetEffectMechanic(spell, eff);
        if (effect_mech)
        {
            int32 temp = pVictim->GetTotalAuraModifierByMiscValue(SPELL_AURA_MOD_MECHANIC_RESISTANCE, effect_mech);
            if (resist_mech < temp)
                resist_mech = temp;
        }
    }
    // Apply mod
    modHitChance-=resist_mech;

    // Chance resist debuff
    modHitChance-=pVictim->GetTotalAuraModifierByMiscValue(SPELL_AURA_MOD_DEBUFF_RESISTANCE, int32(spell->Dispel));

    int32 HitChance = modHitChance * 100;
    // Increase hit chance from attacker SPELL_AURA_MOD_SPELL_HIT_CHANCE and attacker ratings
    HitChance += int32(m_modSpellHitChance*100.0f);

    // Decrease hit chance from victim rating bonus
    if (pVictim->GetTypeId()==TYPEID_PLAYER)
        HitChance -= int32(((Player*)pVictim)->GetRatingBonusValue(CR_HIT_TAKEN_SPELL)*100.0f);

    if (HitChance <  100) HitChance =  100;
    if (HitChance > 9900) HitChance = 9900;

    uint32 rand = urand(0,10000);
    if (rand > HitChance)
        return SPELL_MISS_RESIST;
    return SPELL_MISS_NONE;
}

SpellMissInfo Unit::SpellHitResult(Unit *pVictim, SpellEntry const *spell, bool CanReflect)
{
    // Return evade for units in evade mode
    if (pVictim->GetTypeId()==TYPEID_UNIT && ((Creature*)pVictim)->IsInEvadeMode())
        return SPELL_MISS_EVADE;

    // Check for immune (use charges)
    if (pVictim->IsImmunedToSpell(spell,true))
        return SPELL_MISS_IMMUNE;

    // All positive spells can`t miss
    // TODO: client not show miss log for this spells - so need find info for this in dbc and use it!
    if (IsPositiveSpell(spell->Id))
        return SPELL_MISS_NONE;

    // Check for immune (use charges)
    if (pVictim->IsImmunedToDamage(GetSpellSchoolMask(spell),true))
        return SPELL_MISS_IMMUNE;

    // Try victim reflect spell
    if (CanReflect)
    {
        // specialized first
        Unit::AuraList const& mReflectSpellsSchool = pVictim->GetAurasByType(SPELL_AURA_REFLECT_SPELLS_SCHOOL);
        for(Unit::AuraList::const_iterator i = mReflectSpellsSchool.begin(); i != mReflectSpellsSchool.end(); ++i)
        {
            if((*i)->GetModifier()->m_miscvalue & GetSpellSchoolMask(spell))
            {
                int32 reflectchance = (*i)->GetModifier()->m_amount;
                if (reflectchance > 0 && roll_chance_i(reflectchance))
                {
                    if((*i)->m_procCharges > 0)
                    {
                        --(*i)->m_procCharges;
                        if((*i)->m_procCharges==0)
                            pVictim->RemoveAurasDueToSpell((*i)->GetId());
                    }
                    return SPELL_MISS_REFLECT;
                }
            }
        }

        // generic reflection
        Unit::AuraList const& mReflectSpells = pVictim->GetAurasByType(SPELL_AURA_REFLECT_SPELLS);
        for(Unit::AuraList::const_iterator i = mReflectSpells.begin(); i != mReflectSpells.end(); ++i)
        {
            int32 reflectchance = (*i)->GetModifier()->m_amount;
            if (reflectchance > 0 && roll_chance_i(reflectchance))
            {
                if((*i)->m_procCharges > 0)
                {
                    --(*i)->m_procCharges;
                    if((*i)->m_procCharges==0)
                        pVictim->RemoveAurasDueToSpell((*i)->GetId());
                }
                return SPELL_MISS_REFLECT;
            }
        }
    }

    // Temporary solution for melee based spells and spells vs SPELL_SCHOOL_NORMAL (hit result calculated after)
    for (int i=0;i<3;i++)
    {
        if (spell->Effect[i] == SPELL_EFFECT_WEAPON_DAMAGE ||
            spell->Effect[i] == SPELL_EFFECT_WEAPON_PERCENT_DAMAGE ||
            spell->Effect[i] == SPELL_EFFECT_NORMALIZED_WEAPON_DMG ||
            spell->Effect[i] == SPELL_EFFECT_WEAPON_DAMAGE_NOSCHOOL)
            return SPELL_MISS_NONE;
    }

    // TODO need use this code for spell hit result calculation
    // now code commented for computability
    switch (spell->DmgClass)
    {
        case SPELL_DAMAGE_CLASS_RANGED:
        case SPELL_DAMAGE_CLASS_MELEE:
//             return MeleeSpellHitResult(pVictim, spell);
            return SPELL_MISS_NONE;
        case SPELL_DAMAGE_CLASS_NONE:
        case SPELL_DAMAGE_CLASS_MAGIC:
            return MagicSpellHitResult(pVictim, spell);
    }
    return SPELL_MISS_NONE;
}

float Unit::MeleeMissChanceCalc(const Unit *pVictim, WeaponAttackType attType) const
{
    if(!pVictim)
        return 0.0f;

    // Base misschance 5%
    float misschance = 5.0f;

    // DualWield - Melee spells and physical dmg spells - 5% , white damage 24%
    if (haveOffhandWeapon() && attType != RANGED_ATTACK)
    {
        bool isNormal = false;
        for (uint32 i = CURRENT_FIRST_NON_MELEE_SPELL; i < CURRENT_MAX_SPELL; i++)
        {
            if( m_currentSpells[i] && (GetSpellSchoolMask(m_currentSpells[i]->m_spellInfo) & SPELL_SCHOOL_MASK_NORMAL) )
            {
                isNormal = true;
                break;
            }
        }
        if (isNormal || m_currentSpells[CURRENT_MELEE_SPELL])
        {
            misschance = 5.0f;
        }
        else
        {
            misschance = 24.0f;
        }
    }

    // PvP : PvE melee misschances per leveldif > 2
    int32 chance = pVictim->GetTypeId() == TYPEID_PLAYER ? 5 : 7;

    int32 leveldif = int32(pVictim->getLevelForTarget(this)) - int32(getLevelForTarget(pVictim));
    if(leveldif < 0)
        leveldif = 0;

    // Hit chance from attacker based on ratings and auras
    float m_modHitChance;
    if (attType == RANGED_ATTACK)
        m_modHitChance = m_modRangedHitChance;
    else
        m_modHitChance = m_modMeleeHitChance;

    if(leveldif < 3)
        misschance += (leveldif - m_modHitChance);
    else
        misschance += ((leveldif - 2) * chance - m_modHitChance);

    // Hit chance for victim based on ratings
    if (pVictim->GetTypeId()==TYPEID_PLAYER)
    {
        if (attType == RANGED_ATTACK)
            misschance += ((Player*)pVictim)->GetRatingBonusValue(CR_HIT_TAKEN_RANGED);
        else
            misschance += ((Player*)pVictim)->GetRatingBonusValue(CR_HIT_TAKEN_MELEE);
    }

    // Modify miss chance by victim auras
    if(attType == RANGED_ATTACK)
        misschance -= pVictim->GetTotalAuraModifier(SPELL_AURA_MOD_ATTACKER_RANGED_HIT_CHANCE);
    else
        misschance -= pVictim->GetTotalAuraModifier(SPELL_AURA_MOD_ATTACKER_MELEE_HIT_CHANCE);

    // Modify miss chance from skill difference ( bonus from skills is 0.04% )
    int32 skillBonus = int32(GetWeaponSkillValue(attType,pVictim)) - int32(pVictim->GetDefenseSkillValue(this));
    misschance -= skillBonus * 0.04f;

    // Limit miss chance from 0 to 60%
    if ( misschance < 0.0f)
        return 0.0f;
    if ( misschance > 60.0f)
        return 60.0f;

    return misschance;
}

uint32 Unit::GetDefenseSkillValue(Unit const* target) const
{
    if(GetTypeId() == TYPEID_PLAYER)
    {
        // in PvP use full skill instead current skill value
        uint32 value = (target && target->GetTypeId() == TYPEID_PLAYER)
            ? ((Player*)this)->GetMaxSkillValue(SKILL_DEFENSE)
            : ((Player*)this)->GetSkillValue(SKILL_DEFENSE);
        value += uint32(((Player*)this)->GetRatingBonusValue(CR_DEFENSE_SKILL));
        return value;
    }
    else
        return GetUnitMeleeSkill(target);
}

float Unit::GetUnitDodgeChance() const
{
    if(hasUnitState(UNIT_STAT_STUNNED))
        return 0.0f;
    if( GetTypeId() == TYPEID_PLAYER )
        return GetFloatValue(PLAYER_DODGE_PERCENTAGE);
    else
    {
        if(((Creature const*)this)->isTotem())
            return 0.0f;
        else
        {
            float dodge = 5.0f;
            dodge += GetTotalAuraModifier(SPELL_AURA_MOD_DODGE_PERCENT);
            return dodge > 0.0f ? dodge : 0.0f;
        }
    }
}

float Unit::GetUnitParryChance() const
{
    if ( IsNonMeleeSpellCasted(false) || hasUnitState(UNIT_STAT_STUNNED))
        return 0.0f;

    float chance = 0.0f;

    if(GetTypeId() == TYPEID_PLAYER)
    {
        Player const* player = (Player const*)this;
        if(player->CanParry() )
        {
            Item *tmpitem = player->GetWeaponForAttack(BASE_ATTACK,true);
            if(!tmpitem)
                tmpitem = player->GetWeaponForAttack(OFF_ATTACK,true);

            if(tmpitem)
                chance = GetFloatValue(PLAYER_PARRY_PERCENTAGE);
        }
    }
    else if(GetTypeId() == TYPEID_UNIT)
    {
        if(GetCreatureType() == CREATURE_TYPE_HUMANOID)
        {
            chance = 5.0f;
            chance += GetTotalAuraModifier(SPELL_AURA_MOD_PARRY_PERCENT);
        }
    }

    return chance > 0.0f ? chance : 0.0f;
}

float Unit::GetUnitBlockChance() const
{
    if ( IsNonMeleeSpellCasted(false) || hasUnitState(UNIT_STAT_STUNNED))
        return 0.0f;

    if(GetTypeId() == TYPEID_PLAYER)
    {
        Player const* player = (Player const*)this;
        if(player->CanBlock() )
        {
            Item *tmpitem = player->GetItemByPos(INVENTORY_SLOT_BAG_0, EQUIPMENT_SLOT_OFFHAND);
            if(tmpitem && !tmpitem->IsBroken() && tmpitem->GetProto()->Block)
                return GetFloatValue(PLAYER_BLOCK_PERCENTAGE);
        }
        // is player but has no block ability or no not broken shield equipped
        return 0.0f;
    }
    else
    {
        if(((Creature const*)this)->isTotem())
            return 0.0f;
        else
        {
            float block = 5.0f;
            block += GetTotalAuraModifier(SPELL_AURA_MOD_BLOCK_PERCENT);
            return block > 0.0f ? block : 0.0f;
        }
    }
}

float Unit::GetUnitCriticalChance(WeaponAttackType attackType, const Unit *pVictim) const
{
    float crit;

    if(GetTypeId() == TYPEID_PLAYER)
    {
        switch(attackType)
        {
            case BASE_ATTACK:
                crit = GetFloatValue( PLAYER_CRIT_PERCENTAGE );
                break;
            case OFF_ATTACK:
                crit = GetFloatValue( PLAYER_OFFHAND_CRIT_PERCENTAGE );
                break;
            case RANGED_ATTACK:
                crit = GetFloatValue( PLAYER_RANGED_CRIT_PERCENTAGE );
                break;
                // Just for good manner
            default:
                crit = 0.0f;
                break;
        }
    }
    else
    {
        crit = 5.0f;
        crit += GetTotalAuraModifier(SPELL_AURA_MOD_CRIT_PERCENT);
    }

    // flat aura mods
    if(attackType == RANGED_ATTACK)
        crit += pVictim->GetTotalAuraModifier(SPELL_AURA_MOD_ATTACKER_RANGED_CRIT_CHANCE);
    else
        crit += pVictim->GetTotalAuraModifier(SPELL_AURA_MOD_ATTACKER_MELEE_CRIT_CHANCE);

    crit += pVictim->GetTotalAuraModifier(SPELL_AURA_MOD_ATTACKER_SPELL_AND_WEAPON_CRIT_CHANCE);

    // reduce crit chance from Rating for players
    if (pVictim->GetTypeId()==TYPEID_PLAYER)
    {
        if (attackType==RANGED_ATTACK)
            crit -= ((Player*)pVictim)->GetRatingBonusValue(CR_CRIT_TAKEN_RANGED);
        else
            crit -= ((Player*)pVictim)->GetRatingBonusValue(CR_CRIT_TAKEN_MELEE);
    }

    if (crit < 0.0f)
        crit = 0.0f;
    return crit;
}

uint32 Unit::GetWeaponSkillValue (WeaponAttackType attType, Unit const* target) const
{
    uint32 value = 0;
    if(GetTypeId() == TYPEID_PLAYER)
    {
        Item* item = ((Player*)this)->GetWeaponForAttack(attType,true);

        // feral or unarmed skill only for base attack
        if(attType != BASE_ATTACK && !item )
            return 0;

        if(((Player*)this)->IsInFeralForm())
            return GetMaxSkillValueForLevel();              // always maximized SKILL_FERAL_COMBAT in fact

        // weapon skill or (unarmed for base attack)
        uint32  skill = item ? item->GetSkill() : SKILL_UNARMED;

        // in PvP use full skill instead current skill value
        value = (target && target->GetTypeId() == TYPEID_PLAYER)
            ? ((Player*)this)->GetMaxSkillValue(skill)
            : ((Player*)this)->GetSkillValue(skill);
        // Modify value from ratings
        value += uint32(((Player*)this)->GetRatingBonusValue(CR_WEAPON_SKILL));
        switch (attType)
        {
            case BASE_ATTACK:   value+=uint32(((Player*)this)->GetRatingBonusValue(CR_WEAPON_SKILL_MAINHAND));break;
            case OFF_ATTACK:    value+=uint32(((Player*)this)->GetRatingBonusValue(CR_WEAPON_SKILL_OFFHAND));break;
            case RANGED_ATTACK: value+=uint32(((Player*)this)->GetRatingBonusValue(CR_WEAPON_SKILL_RANGED));break;
        }
    }
    else
        value = GetUnitMeleeSkill(target);
   return value;
}

void Unit::_UpdateSpells( uint32 time )
{
    if(m_currentSpells[CURRENT_AUTOREPEAT_SPELL])
        _UpdateAutoRepeatSpell();

    // remove finished spells from current pointers
    for (uint32 i = 0; i < CURRENT_MAX_SPELL; i++)
    {
        if (m_currentSpells[i] && m_currentSpells[i]->getState() == SPELL_STATE_FINISHED)
        {
            m_currentSpells[i]->SetReferencedFromCurrent(false);
            m_currentSpells[i] = NULL;                      // remove pointer
        }
    }

    // TODO: Find a better way to prevent crash when multiple auras are removed.
    m_removedAuras = 0;
    for (AuraMap::iterator i = m_Auras.begin(); i != m_Auras.end(); ++i)
        if ((*i).second)
            (*i).second->SetUpdated(false);

    for (AuraMap::iterator i = m_Auras.begin(), next; i != m_Auras.end(); i = next)
    {
        next = i;
        ++next;
        if ((*i).second)
        {
            // prevent double update
            if ((*i).second->IsUpdated())
                continue;
            (*i).second->SetUpdated(true);
            (*i).second->Update( time );
            // several auras can be deleted due to update
            if (m_removedAuras)
            {
                if (m_Auras.empty()) break;
                next = m_Auras.begin();
                m_removedAuras = 0;
            }
        }
    }

    for (AuraMap::iterator i = m_Auras.begin(); i != m_Auras.end();)
    {
        if ((*i).second)
        {
            if ( !(*i).second->GetAuraDuration() && !((*i).second->IsPermanent() || ((*i).second->IsPassive())) )
            {
                RemoveAura(i);
            }
            else
            {
                ++i;
            }
        }
        else
        {
            ++i;
        }
    }

    if(!m_gameObj.empty())
    {
        std::list<GameObject*>::iterator ite1, dnext1;
        for (ite1 = m_gameObj.begin(); ite1 != m_gameObj.end(); ite1 = dnext1)
        {
            dnext1 = ite1;
            //(*i)->Update( difftime );
            if( !(*ite1)->isSpawned() )
            {
                (*ite1)->SetOwnerGUID(0);
                (*ite1)->SetRespawnTime(0);
                (*ite1)->Delete();
                dnext1 = m_gameObj.erase(ite1);
            }
            else
                ++dnext1;
        }
    }
}

void Unit::_UpdateAutoRepeatSpell()
{
    //check "realtime" interrupts
    if ( (GetTypeId() == TYPEID_PLAYER && ((Player*)this)->isMoving()) || IsNonMeleeSpellCasted(false,false,true) )
    {
        // cancel wand shoot
        if(m_currentSpells[CURRENT_AUTOREPEAT_SPELL]->m_spellInfo->Category == 351)
            InterruptSpell(CURRENT_AUTOREPEAT_SPELL);
        m_AutoRepeatFirstCast = true;
        return;
    }

    //apply delay
    if ( m_AutoRepeatFirstCast && getAttackTimer(RANGED_ATTACK) < 500 )
        setAttackTimer(RANGED_ATTACK,500);
    m_AutoRepeatFirstCast = false;

    //castroutine
    if (isAttackReady(RANGED_ATTACK))
    {
        // Check if able to cast
        if(m_currentSpells[CURRENT_AUTOREPEAT_SPELL]->CanCast(true))
        {
            InterruptSpell(CURRENT_AUTOREPEAT_SPELL);
            return;
        }

        // we want to shoot
        Spell* spell = new Spell(this, m_currentSpells[CURRENT_AUTOREPEAT_SPELL]->m_spellInfo, true, 0);
        spell->prepare(&(m_currentSpells[CURRENT_AUTOREPEAT_SPELL]->m_targets));

        // all went good, reset attack
        resetAttackTimer(RANGED_ATTACK);
    }
}

void Unit::SetCurrentCastedSpell( Spell * pSpell )
{
    assert(pSpell);                                         // NULL may be never passed here, use InterruptSpell or InterruptNonMeleeSpells

    uint32 CSpellType = pSpell->GetCurrentContainer();

    if (pSpell == m_currentSpells[CSpellType]) return;      // avoid breaking self

    // break same type spell if it is not delayed
    InterruptSpell(CSpellType,false);

    // special breakage effects:
    switch (CSpellType)
    {
        case CURRENT_GENERIC_SPELL:
        {
            // generic spells always break channeled not delayed spells
            InterruptSpell(CURRENT_CHANNELED_SPELL,false);

            // autorepeat breaking
            if ( m_currentSpells[CURRENT_AUTOREPEAT_SPELL] )
            {
                // break autorepeat if not Auto Shot
                if (m_currentSpells[CURRENT_AUTOREPEAT_SPELL]->m_spellInfo->Category == 351)
                    InterruptSpell(CURRENT_AUTOREPEAT_SPELL);
                m_AutoRepeatFirstCast = true;
            }
        } break;

        case CURRENT_CHANNELED_SPELL:
        {
            // channel spells always break generic non-delayed and any channeled spells
            InterruptSpell(CURRENT_GENERIC_SPELL,false);
            InterruptSpell(CURRENT_CHANNELED_SPELL);

            // it also does break autorepeat if not Auto Shot
            if ( m_currentSpells[CURRENT_AUTOREPEAT_SPELL] &&
                m_currentSpells[CURRENT_AUTOREPEAT_SPELL]->m_spellInfo->Category == 351 )
                InterruptSpell(CURRENT_AUTOREPEAT_SPELL);
        } break;

        case CURRENT_AUTOREPEAT_SPELL:
        {
            // only Auto Shoot does not break anything
            if (pSpell->m_spellInfo->Category == 351)
            {
                // generic autorepeats break generic non-delayed and channeled non-delayed spells
                InterruptSpell(CURRENT_GENERIC_SPELL,false);
                InterruptSpell(CURRENT_CHANNELED_SPELL,false);
            }
            // special action: set first cast flag
            m_AutoRepeatFirstCast = true;
        } break;

        default:
        {
            // other spell types don't break anything now
        } break;
    }

    // current spell (if it is still here) may be safely deleted now
    if (m_currentSpells[CSpellType])
        m_currentSpells[CSpellType]->SetReferencedFromCurrent(false);

    // set new current spell
    m_currentSpells[CSpellType] = pSpell;
    pSpell->SetReferencedFromCurrent(true);
}

void Unit::InterruptSpell(uint32 spellType, bool withDelayed)
{
    assert(spellType < CURRENT_MAX_SPELL);

    if(m_currentSpells[spellType] && (withDelayed || m_currentSpells[spellType]->getState() != SPELL_STATE_DELAYED) )
    {
        // send autorepeat cancel message for autorepeat spells
        if (spellType == CURRENT_AUTOREPEAT_SPELL)
        {
            if(GetTypeId()==TYPEID_PLAYER)
                ((Player*)this)->SendAutoRepeatCancel();
        }

        if (m_currentSpells[spellType]->getState() != SPELL_STATE_FINISHED)
            m_currentSpells[spellType]->cancel();
        m_currentSpells[spellType]->SetReferencedFromCurrent(false);
        m_currentSpells[spellType] = NULL;
    }
}

bool Unit::IsNonMeleeSpellCasted(bool withDelayed, bool skipChanneled, bool skipAutorepeat) const
{
    // We don't do loop here to explicitly show that melee spell is excluded.
    // Maybe later some special spells will be excluded too.

    // generic spells are casted when they are not finished and not delayed
    if ( m_currentSpells[CURRENT_GENERIC_SPELL] &&
        (m_currentSpells[CURRENT_GENERIC_SPELL]->getState() != SPELL_STATE_FINISHED) &&
        (withDelayed || m_currentSpells[CURRENT_GENERIC_SPELL]->getState() != SPELL_STATE_DELAYED) )
        return(true);

    // channeled spells may be delayed, but they are still considered casted
    else if ( !skipChanneled && m_currentSpells[CURRENT_CHANNELED_SPELL] &&
        (m_currentSpells[CURRENT_CHANNELED_SPELL]->getState() != SPELL_STATE_FINISHED) )
        return(true);

    // autorepeat spells may be finished or delayed, but they are still considered casted
    else if ( !skipAutorepeat && m_currentSpells[CURRENT_AUTOREPEAT_SPELL] )
        return(true);

    return(false);
}

void Unit::InterruptNonMeleeSpells(bool withDelayed, uint32 spell_id)
{
    // generic spells are interrupted if they are not finished or delayed
    if (m_currentSpells[CURRENT_GENERIC_SPELL] && (!spell_id || m_currentSpells[CURRENT_GENERIC_SPELL]->m_spellInfo->Id==spell_id))
    {
        if  ( (m_currentSpells[CURRENT_GENERIC_SPELL]->getState() != SPELL_STATE_FINISHED) &&
            (withDelayed || m_currentSpells[CURRENT_GENERIC_SPELL]->getState() != SPELL_STATE_DELAYED) )
            m_currentSpells[CURRENT_GENERIC_SPELL]->cancel();
        m_currentSpells[CURRENT_GENERIC_SPELL]->SetReferencedFromCurrent(false);
        m_currentSpells[CURRENT_GENERIC_SPELL] = NULL;
    }

    // autorepeat spells are interrupted if they are not finished or delayed
    if (m_currentSpells[CURRENT_AUTOREPEAT_SPELL] && (!spell_id || m_currentSpells[CURRENT_AUTOREPEAT_SPELL]->m_spellInfo->Id==spell_id))
    {
        // send disable autorepeat packet in any case
        if(GetTypeId()==TYPEID_PLAYER)
            ((Player*)this)->SendAutoRepeatCancel();

        if ( (m_currentSpells[CURRENT_AUTOREPEAT_SPELL]->getState() != SPELL_STATE_FINISHED) &&
            (withDelayed || m_currentSpells[CURRENT_AUTOREPEAT_SPELL]->getState() != SPELL_STATE_DELAYED) )
            m_currentSpells[CURRENT_AUTOREPEAT_SPELL]->cancel();
        m_currentSpells[CURRENT_AUTOREPEAT_SPELL]->SetReferencedFromCurrent(false);
        m_currentSpells[CURRENT_AUTOREPEAT_SPELL] = NULL;
    }

    // channeled spells are interrupted if they are not finished, even if they are delayed
    if (m_currentSpells[CURRENT_CHANNELED_SPELL] && (!spell_id || m_currentSpells[CURRENT_CHANNELED_SPELL]->m_spellInfo->Id==spell_id))
    {
        if (m_currentSpells[CURRENT_CHANNELED_SPELL]->getState() != SPELL_STATE_FINISHED)
            m_currentSpells[CURRENT_CHANNELED_SPELL]->cancel();
        m_currentSpells[CURRENT_CHANNELED_SPELL]->SetReferencedFromCurrent(false);
        m_currentSpells[CURRENT_CHANNELED_SPELL] = NULL;
    }
}

Spell* Unit::FindCurrentSpellBySpellId(uint32 spell_id) const
{
    for (uint32 i = 0; i < CURRENT_MAX_SPELL; i++)
        if(m_currentSpells[i] && m_currentSpells[i]->m_spellInfo->Id==spell_id)
            return m_currentSpells[i];
    return NULL;
}

bool Unit::isInFront(Unit const* target, float distance,  float arc) const
{
    return IsWithinDistInMap(target, distance) && HasInArc( arc, target );
}

void Unit::SetInFront(Unit const* target)
{
    SetOrientation(GetAngle(target));
}

bool Unit::isInBack(Unit const* target, float distance, float arc) const
{
    return IsWithinDistInMap(target, distance) && !HasInArc( 2 * M_PI - arc, target );
}

bool Unit::isInAccessablePlaceFor(Creature const* c) const
{
    if(IsInWater())
        return c->canSwim();
    else
        return c->canWalk() || c->canFly();
}

bool Unit::IsInWater() const
{
    return MapManager::Instance().GetBaseMap(GetMapId())->IsInWater(GetPositionX(),GetPositionY(), GetPositionZ());
}

bool Unit::IsUnderWater() const
{
    return MapManager::Instance().GetBaseMap(GetMapId())->IsUnderWater(GetPositionX(),GetPositionY(),GetPositionZ());
}

void Unit::DeMorph()
{
    SetDisplayId(GetNativeDisplayId());
}

int32 Unit::GetTotalAuraModifier(AuraType auratype) const
{
    int32 modifier = 0;

    AuraList const& mTotalAuraList = GetAurasByType(auratype);
    for(AuraList::const_iterator i = mTotalAuraList.begin();i != mTotalAuraList.end(); ++i)
        modifier += (*i)->GetModifier()->m_amount;

    return modifier;
}

float Unit::GetTotalAuraMultiplier(AuraType auratype) const
{
    float multiplier = 1.0f;

    AuraList const& mTotalAuraList = GetAurasByType(auratype);
    for(AuraList::const_iterator i = mTotalAuraList.begin();i != mTotalAuraList.end(); ++i)
        multiplier *= (100.0f + (*i)->GetModifier()->m_amount)/100.0f;

    return multiplier;
}

int32 Unit::GetMaxPositiveAuraModifier(AuraType auratype) const
{
    int32 modifier = 0;

    AuraList const& mTotalAuraList = GetAurasByType(auratype);
    for(AuraList::const_iterator i = mTotalAuraList.begin();i != mTotalAuraList.end(); ++i)
        if ((*i)->GetModifier()->m_amount > modifier)
            modifier = (*i)->GetModifier()->m_amount;

    return modifier;
}

int32 Unit::GetMaxNegativeAuraModifier(AuraType auratype) const
{
    int32 modifier = 0;

    AuraList const& mTotalAuraList = GetAurasByType(auratype);
    for(AuraList::const_iterator i = mTotalAuraList.begin();i != mTotalAuraList.end(); ++i)
        if ((*i)->GetModifier()->m_amount < modifier)
            modifier = (*i)->GetModifier()->m_amount;

    return modifier;
}

int32 Unit::GetTotalAuraModifierByMiscMask(AuraType auratype, uint32 misc_mask) const
{
    int32 modifier = 0;

    AuraList const& mTotalAuraList = GetAurasByType(auratype);
    for(AuraList::const_iterator i = mTotalAuraList.begin();i != mTotalAuraList.end(); ++i)
    {
        Modifier* mod = (*i)->GetModifier();
        if (mod->m_miscvalue & misc_mask)
            modifier += mod->m_amount;
    }
    return modifier;
}

float Unit::GetTotalAuraMultiplierByMiscMask(AuraType auratype, uint32 misc_mask) const
{
    float multiplier = 1.0f;

    AuraList const& mTotalAuraList = GetAurasByType(auratype);
    for(AuraList::const_iterator i = mTotalAuraList.begin();i != mTotalAuraList.end(); ++i)
    {
        Modifier* mod = (*i)->GetModifier();
        if (mod->m_miscvalue & misc_mask)
            multiplier *= (100.0f + mod->m_amount)/100.0f;
    }
    return multiplier;
}

int32 Unit::GetMaxPositiveAuraModifierByMiscMask(AuraType auratype, uint32 misc_mask) const
{
    int32 modifier = 0;

    AuraList const& mTotalAuraList = GetAurasByType(auratype);
    for(AuraList::const_iterator i = mTotalAuraList.begin();i != mTotalAuraList.end(); ++i)
    {
        Modifier* mod = (*i)->GetModifier();
        if (mod->m_miscvalue & misc_mask && mod->m_amount > modifier)
            modifier = mod->m_amount;
    }

    return modifier;
}

int32 Unit::GetMaxNegativeAuraModifierByMiscMask(AuraType auratype, uint32 misc_mask) const
{
    int32 modifier = 0;

    AuraList const& mTotalAuraList = GetAurasByType(auratype);
    for(AuraList::const_iterator i = mTotalAuraList.begin();i != mTotalAuraList.end(); ++i)
    {
        Modifier* mod = (*i)->GetModifier();
        if (mod->m_miscvalue & misc_mask && mod->m_amount < modifier)
            modifier = mod->m_amount;
    }

    return modifier;
}

int32 Unit::GetTotalAuraModifierByMiscValue(AuraType auratype, int32 misc_value) const
{
    int32 modifier = 0;

    AuraList const& mTotalAuraList = GetAurasByType(auratype);
    for(AuraList::const_iterator i = mTotalAuraList.begin();i != mTotalAuraList.end(); ++i)
    {
        Modifier* mod = (*i)->GetModifier();
        if (mod->m_miscvalue == misc_value)
            modifier += mod->m_amount;
    }
    return modifier;
}

float Unit::GetTotalAuraMultiplierByMiscValue(AuraType auratype, int32 misc_value) const
{
    float multiplier = 1.0f;

    AuraList const& mTotalAuraList = GetAurasByType(auratype);
    for(AuraList::const_iterator i = mTotalAuraList.begin();i != mTotalAuraList.end(); ++i)
    {
        Modifier* mod = (*i)->GetModifier();
        if (mod->m_miscvalue == misc_value)
            multiplier *= (100.0f + mod->m_amount)/100.0f;
    }
    return multiplier;
}

int32 Unit::GetMaxPositiveAuraModifierByMiscValue(AuraType auratype, int32 misc_value) const
{
    int32 modifier = 0;

    AuraList const& mTotalAuraList = GetAurasByType(auratype);
    for(AuraList::const_iterator i = mTotalAuraList.begin();i != mTotalAuraList.end(); ++i)
    {
        Modifier* mod = (*i)->GetModifier();
        if (mod->m_miscvalue == misc_value && mod->m_amount > modifier)
            modifier = mod->m_amount;
    }

    return modifier;
}

int32 Unit::GetMaxNegativeAuraModifierByMiscValue(AuraType auratype, int32 misc_value) const
{
    int32 modifier = 0;

    AuraList const& mTotalAuraList = GetAurasByType(auratype);
    for(AuraList::const_iterator i = mTotalAuraList.begin();i != mTotalAuraList.end(); ++i)
    {
        Modifier* mod = (*i)->GetModifier();
        if (mod->m_miscvalue == misc_value && mod->m_amount < modifier)
            modifier = mod->m_amount;
    }

    return modifier;
}

bool Unit::AddAura(Aura *Aur)
{
    // ghost spell check, allow apply any auras at player loading in ghost mode (will be cleanup after load)
    if( !isAlive() && Aur->GetId() != 20584 && Aur->GetId() != 8326 && Aur->GetId() != 2584 &&
        (GetTypeId()!=TYPEID_PLAYER || !((Player*)this)->GetSession()->PlayerLoading()) )
    {
        delete Aur;
        return false;
    }

    if(Aur->GetTarget() != this)
    {
        sLog.outError("Aura (spell %u eff %u) add to aura list of %s (lowguid: %u) but Aura target is %s (lowguid: %u)",
            Aur->GetId(),Aur->GetEffIndex(),(GetTypeId()==TYPEID_PLAYER?"player":"creature"),GetGUIDLow(),
            (Aur->GetTarget()->GetTypeId()==TYPEID_PLAYER?"player":"creature"),Aur->GetTarget()->GetGUIDLow());
        delete Aur;
        return false;
    }

    SpellEntry const* aurSpellInfo = Aur->GetSpellProto();

    spellEffectPair spair = spellEffectPair(Aur->GetId(), Aur->GetEffIndex());
    AuraMap::iterator i = m_Auras.find( spair );

    // take out same spell
    if (i != m_Auras.end())
    {
        // passive and persistent auras can stack with themselves any number of times
        if (!Aur->IsPassive() && !Aur->IsPersistent())
        {
            // replace aura if next will > spell StackAmount
            if(aurSpellInfo->StackAmount)
            {
                if(m_Auras.count(spair) >= aurSpellInfo->StackAmount)
                    RemoveAura(i,AURA_REMOVE_BY_STACK);
            }
            // if StackAmount==0 not allow auras from same caster
            else
            {
                for(AuraMap::iterator i2 = m_Auras.lower_bound(spair); i2 != m_Auras.upper_bound(spair); ++i2)
                {
                    if(i2->second->GetCasterGUID()==Aur->GetCasterGUID())
                    {
                        // can be only single (this check done at _each_ aura add
                        RemoveAura(i2,AURA_REMOVE_BY_STACK);
                        break;
                    }

                    bool stop = false;
                    switch(aurSpellInfo->EffectApplyAuraName[Aur->GetEffIndex()])
                    {
                        // DoT/HoT/etc
                        case SPELL_AURA_PERIODIC_DAMAGE:    // allow stack
                        case SPELL_AURA_PERIODIC_DAMAGE_PERCENT:
                        case SPELL_AURA_PERIODIC_LEECH:
                        case SPELL_AURA_PERIODIC_HEAL:
                        case SPELL_AURA_OBS_MOD_HEALTH:
                        case SPELL_AURA_PERIODIC_MANA_LEECH:
                        case SPELL_AURA_PERIODIC_ENERGIZE:
                        case SPELL_AURA_OBS_MOD_MANA:
                        case SPELL_AURA_POWER_BURN_MANA:
                            break;
                        default:                            // not allow
                            // can be only single (this check done at _each_ aura add
                            RemoveAura(i2,AURA_REMOVE_BY_STACK);
                            stop = true;
                            break;
                    }

                    if(stop)
                        break;
                }
            }
        }
    }

    // passive auras stack with all (except passive spell proc auras)
    if ((!Aur->IsPassive() || !IsPassiveStackableSpell(Aur->GetId())) &&
        !(Aur->GetId() == 20584 || Aur->GetId() == 8326))
    {
        if (!RemoveNoStackAurasDueToAura(Aur))
        {
            delete Aur;
            return false;                                   // couldn't remove conflicting aura with higher rank
        }
    }

    // update single target auras list (before aura add to aura list, to prevent unexpected remove recently added aura)
    if (IsSingleTargetSpell(aurSpellInfo) && Aur->GetTarget())
    {
        // caster pointer can be deleted in time aura remove, find it by guid at each iteration
        for(;;)
        {
            Unit* caster = Aur->GetCaster();
            if(!caster)                                     // caster deleted and not required adding scAura
                break;

            bool restart = false;
            AuraList& scAuras = caster->GetSingleCastAuras();
            for(AuraList::iterator itr = scAuras.begin(); itr != scAuras.end(); ++itr)
            {
                if( (*itr)->GetTarget() != Aur->GetTarget() &&
                    IsSingleTargetSpells((*itr)->GetSpellProto(),aurSpellInfo) )
                {
                    if ((*itr)->IsInUse())
                    {
                        sLog.outError("Aura (Spell %u Effect %u) is in process but attempt removed at aura (Spell %u Effect %u) adding, need add stack rule for IsSingleTargetSpell", (*itr)->GetId(), (*itr)->GetEffIndex(),Aur->GetId(), Aur->GetEffIndex());
                        continue;
                    }
                    (*itr)->GetTarget()->RemoveAura((*itr)->GetId(), (*itr)->GetEffIndex());
                    restart = true;
                    break;
                }
            }

            if(!restart)
            {
                // done
                scAuras.push_back(Aur);
                break;
            }
        }
    }

    // add aura, register in lists and arrays
    Aur->_AddAura();
    m_Auras.insert(AuraMap::value_type(spellEffectPair(Aur->GetId(), Aur->GetEffIndex()), Aur));
    if (Aur->GetModifier()->m_auraname < TOTAL_AURAS)
    {
        m_modAuras[Aur->GetModifier()->m_auraname].push_back(Aur);
    }

    Aur->ApplyModifier(true,true);
    sLog.outDebug("Aura %u now is in use", Aur->GetModifier()->m_auraname);
    return true;
}

void Unit::RemoveRankAurasDueToSpell(uint32 spellId)
{
    SpellEntry const *spellInfo = sSpellStore.LookupEntry(spellId);
    if(!spellInfo)
        return;
    AuraMap::iterator i,next;
    for (i = m_Auras.begin(); i != m_Auras.end(); i = next)
    {
        next = i;
        ++next;
        uint32 i_spellId = (*i).second->GetId();
        if((*i).second && i_spellId && i_spellId != spellId)
        {
            if(spellmgr.IsRankSpellDueToSpell(spellInfo,i_spellId))
            {
                RemoveAurasDueToSpell(i_spellId);

                if( m_Auras.empty() )
                    break;
                else
                    next =  m_Auras.begin();
            }
        }
    }
}

bool Unit::RemoveNoStackAurasDueToAura(Aura *Aur)
{
    if (!Aur)
        return false;

    SpellEntry const* spellProto = Aur->GetSpellProto();
    if (!spellProto)
        return false;

    uint32 spellId = Aur->GetId();
    uint32 effIndex = Aur->GetEffIndex();

    SpellSpecific spellId_spec = GetSpellSpecific(spellId);

    AuraMap::iterator i,next;
    for (i = m_Auras.begin(); i != m_Auras.end(); i = next)
    {
        next = i;
        ++next;
        if (!(*i).second) continue;

        SpellEntry const* i_spellProto = (*i).second->GetSpellProto();

        if (!i_spellProto)
            continue;

        uint32 i_spellId = i_spellProto->Id;

        if(IsPassiveSpell(i_spellId))
        {
            if(IsPassiveStackableSpell(i_spellId))
                continue;

            // passive non-stackable spells not stackable only with another rank of same spell
            if (!spellmgr.IsRankSpellDueToSpell(spellProto, i_spellId))
                continue;
        }

        uint32 i_effIndex = (*i).second->GetEffIndex();

        if(i_spellId == spellId) continue;

        bool is_triggered_by_spell = false;
        // prevent triggered aura of removing aura that triggered it
        for(int j = 0; j < 3; ++j)
            if (i_spellProto->EffectTriggerSpell[j] == spellProto->Id)
                is_triggered_by_spell = true;
        if (is_triggered_by_spell) continue;

        for(int j = 0; j < 3; ++j)
        {
            // prevent remove dummy triggered spells at next effect aura add
            switch(spellProto->Effect[j])                   // main spell auras added added after triggered spell
            {
                case SPELL_EFFECT_DUMMY:
                    switch(spellId)
                    {
                        case 5420: if(i_spellId==34123) is_triggered_by_spell = true; break;
                    }
                    break;
            }

            if(is_triggered_by_spell)
                break;

            // prevent remove form main spell by triggered passive spells
            switch(i_spellProto->EffectApplyAuraName[j])    // main aura added before triggered spell
            {
                case SPELL_AURA_MOD_SHAPESHIFT:
                    switch(i_spellId)
                    {
                        case 24858: if(spellId==24905)                  is_triggered_by_spell = true; break;
                        case 33891: if(spellId==5420 || spellId==34123) is_triggered_by_spell = true; break;
                        case 34551: if(spellId==22688)                  is_triggered_by_spell = true; break;
                    }
                    break;
            }
        }

        if(!is_triggered_by_spell)
        {
            SpellSpecific i_spellId_spec = GetSpellSpecific(i_spellId);

            bool is_sspc = IsSingleFromSpellSpecificPerCaster(spellId_spec,i_spellId_spec);

            if( is_sspc && Aur->GetCasterGUID() == (*i).second->GetCasterGUID() )
            {
                // cannot remove higher rank
                if (spellmgr.IsRankSpellDueToSpell(spellProto, i_spellId))
                    if(CompareAuraRanks(spellId, effIndex, i_spellId, i_effIndex) < 0)
                        return false;

                // Its a parent aura (create this aura in ApplyModifier)
                if ((*i).second->IsInUse())
                {
                    sLog.outError("Aura (Spell %u Effect %u) is in process but attempt removed at aura (Spell %u Effect %u) adding, need add stack rule for Unit::RemoveNoStackAurasDueToAura", i->second->GetId(), i->second->GetEffIndex(),Aur->GetId(), Aur->GetEffIndex());
                    continue;
                }
                RemoveAurasDueToSpell(i_spellId);

                if( m_Auras.empty() )
                    break;
                else
                    next =  m_Auras.begin();
            }
            else if( !is_sspc && spellmgr.IsNoStackSpellDueToSpell(spellId, i_spellId) )
            {
                // Its a parent aura (create this aura in ApplyModifier)
                if ((*i).second->IsInUse())
                {
                    sLog.outError("Aura (Spell %u Effect %u) is in process but attempt removed at aura (Spell %u Effect %u) adding, need add stack rule for Unit::RemoveNoStackAurasDueToAura", i->second->GetId(), i->second->GetEffIndex(),Aur->GetId(), Aur->GetEffIndex());
                    continue;
                }
                RemoveAurasDueToSpell(i_spellId);

                if( m_Auras.empty() )
                    break;
                else
                    next =  m_Auras.begin();
            }
            // Potions stack aura by aura (elixirs/flask already checked)
            else if( spellProto->SpellFamilyName == SPELLFAMILY_POTION && i_spellProto->SpellFamilyName == SPELLFAMILY_POTION )
            {
                if (IsNoStackAuraDueToAura(spellId, effIndex, i_spellId, i_effIndex))
                {
                    if(CompareAuraRanks(spellId, effIndex, i_spellId, i_effIndex) < 0)
                        return false;                       // cannot remove higher rank

                    // Its a parent aura (create this aura in ApplyModifier)
                    if ((*i).second->IsInUse())
                    {
                        sLog.outError("Aura (Spell %u Effect %u) is in process but attempt removed at aura (Spell %u Effect %u) adding, need add stack rule for Unit::RemoveNoStackAurasDueToAura", i->second->GetId(), i->second->GetEffIndex(),Aur->GetId(), Aur->GetEffIndex());
                        continue;
                    }
                    RemoveAura(i);
                    next = i;
                }
            }
        }
    }
    return true;
}

void Unit::RemoveAura(uint32 spellId, uint32 effindex, Aura* except)
{
    spellEffectPair spair = spellEffectPair(spellId, effindex);
    for(AuraMap::iterator iter = m_Auras.lower_bound(spair); iter != m_Auras.upper_bound(spair);)
    {
        if(iter->second!=except)
        {
            RemoveAura(iter);
            iter = m_Auras.lower_bound(spair);
        }
        else
            ++iter;
    }
}

void Unit::RemoveAurasDueToSpellByDispel(uint32 spellId, uint64 casterGUID, Unit *dispeler)
{
    for (AuraMap::iterator iter = m_Auras.begin(); iter != m_Auras.end(); )
    {
        Aura *aur = iter->second;
        if (aur->GetId() == spellId && aur->GetCasterGUID() == casterGUID)
        {
            // Custom dispel case
            // Unstable Affliction
            if (aur->GetSpellProto()->SpellFamilyName == SPELLFAMILY_WARLOCK && (aur->GetSpellProto()->SpellFamilyFlags & 0x010000000000LL))
            {
                int32 damage = aur->GetModifier()->m_amount*9;
                uint64 caster_guid = aur->GetCasterGUID();

                // Remove aura
                RemoveAura(iter, AURA_REMOVE_BY_DISPEL);

                // backfire damage and silence
                dispeler->CastCustomSpell(dispeler, 31117, &damage, NULL, NULL, true, NULL, NULL,caster_guid);

                iter = m_Auras.begin();                     // iterator can be invalidate at cast if self-dispel
            }
            else
                RemoveAura(iter, AURA_REMOVE_BY_DISPEL);
        }
        else
            ++iter;
    }
}

void Unit::RemoveAurasDueToSpellBySteal(uint32 spellId, uint64 casterGUID, Unit *stealer)
{
    for (AuraMap::iterator iter = m_Auras.begin(); iter != m_Auras.end(); )
    {
        Aura *aur = iter->second;
        if (aur->GetId() == spellId && aur->GetCasterGUID() == casterGUID)
        {
            int32 basePoints = aur->GetBasePoints();
            // construct the new aura for the attacker
            Aura * new_aur = CreateAura(aur->GetSpellProto(), aur->GetEffIndex(), &basePoints, stealer);
            if(!new_aur)
                continue;

            // set its duration and maximum duration
            // max duration 2 minutes (in msecs)
            int32 dur = aur->GetAuraDuration();
            const int32 max_dur = 2*MINUTE*1000;
            new_aur->SetAuraMaxDuration( max_dur > dur ? dur : max_dur );
            new_aur->SetAuraDuration( max_dur > dur ? dur : max_dur );

            // add the new aura to stealer
            stealer->AddAura(new_aur);

            // Remove aura as dispel
            RemoveAura(iter, AURA_REMOVE_BY_DISPEL);
        }
        else
            ++iter;
    }
}

void Unit::RemoveAurasDueToSpellByCancel(uint32 spellId)
{
    for (AuraMap::iterator iter = m_Auras.begin(); iter != m_Auras.end(); )
    {
        if (iter->second->GetId() == spellId)
            RemoveAura(iter, AURA_REMOVE_BY_CANCEL);
        else
            ++iter;
    }
}

void Unit::RemoveAurasWithDispelType( DispelType type )
{
    // Create dispel mask by dispel type
    uint32 dispelMask = GetDispellMask(type);
    // Dispel all existing auras vs current dispel type
    AuraMap& auras = GetAuras();
    for(AuraMap::iterator itr = auras.begin(); itr != auras.end(); )
    {
        SpellEntry const* spell = itr->second->GetSpellProto();
        if( (1<<spell->Dispel) & dispelMask )
        {
            // Dispel aura
            RemoveAurasDueToSpell(spell->Id);
            itr = auras.begin();
        }
        else
            ++itr;
    }
}

void Unit::RemoveSingleAuraFromStack(uint32 spellId, uint32 effindex)
{
    AuraMap::iterator iter = m_Auras.find(spellEffectPair(spellId, effindex));
    if(iter != m_Auras.end())
        RemoveAura(iter);
}

void Unit::RemoveAurasDueToSpell(uint32 spellId, Aura* except)
{
    for (int i = 0; i < 3; ++i)
        RemoveAura(spellId,i,except);
}

void Unit::RemoveAurasDueToItemSpell(Item* castItem,uint32 spellId)
{
    for (int k=0; k < 3; ++k)
    {
        spellEffectPair spair = spellEffectPair(spellId, k);
        for (AuraMap::iterator iter = m_Auras.lower_bound(spair); iter != m_Auras.upper_bound(spair);)
        {
            if (iter->second->GetCastItemGUID() == castItem->GetGUID())
            {
                RemoveAura(iter);
                iter = m_Auras.upper_bound(spair);          // overwrite by more appropriate
            }
            else
                ++iter;
        }
    }
}

void Unit::RemoveAurasWithInterruptFlags(uint32 flags)
{
    for (AuraMap::iterator iter = m_Auras.begin(); iter != m_Auras.end(); )
    {
        if (iter->second->GetSpellProto()->AuraInterruptFlags & flags)
            RemoveAura(iter);
        else
            ++iter;
    }
}

void Unit::RemoveNotOwnSingleTargetAuras()
{
    // single target auras from other casters
    for (AuraMap::iterator iter = m_Auras.begin(); iter != m_Auras.end(); )
    {
        if (iter->second->GetCasterGUID()!=GetGUID() && IsSingleTargetSpell(iter->second->GetSpellProto()))
            RemoveAura(iter);
        else
            ++iter;
    }

    // single target auras at other targets
    AuraList& scAuras = GetSingleCastAuras();
    for (AuraList::iterator iter = scAuras.begin(); iter != scAuras.end(); )
    {
        Aura* aura = *iter;
        if (aura->GetTarget()!=this)
        {
            scAuras.erase(iter);                            // explicitly remove, instead waiting remove in RemoveAura
            aura->GetTarget()->RemoveAura(aura->GetId(),aura->GetEffIndex());
            iter = scAuras.begin();
        }
        else
            ++iter;
    }

}

void Unit::RemoveAura(AuraMap::iterator &i, AuraRemoveMode mode)
{
    Aura* Aur = i->second;
    SpellEntry const* AurSpellInfo = Aur->GetSpellProto();

    Unit* caster = NULL;
    if (IsSingleTargetSpell(AurSpellInfo))
    {
        caster = Aur->GetCaster();
        if(caster)
        {
            AuraList& scAuras = caster->GetSingleCastAuras();
            scAuras.remove(Aur);
        }
        else
        {
            sLog.outError("Couldn't find the caster of the single target aura, may crash later!");
            assert(false);
        }
    }

    // remove from list before mods removing (prevent cyclic calls, mods added before including to aura list - use reverse order)
    if (Aur->GetModifier()->m_auraname < TOTAL_AURAS)
    {
        m_modAuras[Aur->GetModifier()->m_auraname].remove(Aur);
    }

    // Set remove mode
    Aur->SetRemoveMode(mode);
    // some ShapeshiftBoosts at remove trigger removing other auras including parent Shapeshift aura
    // remove aura from list before to prevent deleting it before
    m_Auras.erase(i);
    ++m_removedAuras;                                       // internal count used by unit update

    // Statue unsummoned at aura remove
    Totem* statue = NULL;
    bool caster_channeled = false;
    if(IsChanneledSpell(AurSpellInfo))
    {
        if(!caster)                                         // can be already located for IsSingleTargetSpell case
            caster = Aur->GetCaster();

        if(caster)
        {
            if(caster->GetTypeId()==TYPEID_UNIT && ((Creature*)caster)->isTotem() && ((Totem*)caster)->GetTotemType()==TOTEM_STATUE)
                statue = ((Totem*)caster);
            else
                caster_channeled = caster==this;
        }
    }

    sLog.outDebug("Aura %u now is remove mode %d",Aur->GetModifier()->m_auraname, mode);
    Aur->ApplyModifier(false,true);
    Aur->_RemoveAura();
    delete Aur;

    if(caster_channeled)
        RemoveAurasAtChanneledTarget (AurSpellInfo);

    if(statue)
        statue->UnSummon();

    // only way correctly remove all auras from list
    if( m_Auras.empty() )
        i = m_Auras.end();
    else
        i = m_Auras.begin();
}

void Unit::RemoveAllAuras()
{
    while (!m_Auras.empty())
    {
        AuraMap::iterator iter = m_Auras.begin();
        RemoveAura(iter);
    }
}

void Unit::RemoveAllAurasOnDeath()
{
    // used just after dieing to remove all visible auras
    // and disable the mods for the passive ones
    for(AuraMap::iterator iter = m_Auras.begin(); iter != m_Auras.end();)
    {
        if (!iter->second->IsPassive() && !iter->second->IsDeathPersistent())
            RemoveAura(iter, AURA_REMOVE_BY_DEATH);
        else
            ++iter;
    }
}

void Unit::DelayAura(uint32 spellId, uint32 effindex, int32 delaytime)
{
    AuraMap::iterator iter = m_Auras.find(spellEffectPair(spellId, effindex));
    if (iter != m_Auras.end())
    {
        if (iter->second->GetAuraDuration() < delaytime)
            iter->second->SetAuraDuration(0);
        else
            iter->second->SetAuraDuration(iter->second->GetAuraDuration() - delaytime);
        iter->second->SendAuraUpdate(false);
        sLog.outDebug("Aura %u partially interrupted on unit %u, new duration: %u ms",iter->second->GetModifier()->m_auraname, GetGUIDLow(), iter->second->GetAuraDuration());
    }
}

void Unit::_RemoveAllAuraMods()
{
    for (AuraMap::iterator i = m_Auras.begin(); i != m_Auras.end(); ++i)
    {
        (*i).second->ApplyModifier(false);
    }
}

void Unit::_ApplyAllAuraMods()
{
    for (AuraMap::iterator i = m_Auras.begin(); i != m_Auras.end(); ++i)
    {
        (*i).second->ApplyModifier(true);
    }
}

Aura* Unit::GetAura(uint32 spellId, uint32 effindex)
{
    AuraMap::iterator iter = m_Auras.find(spellEffectPair(spellId, effindex));
    if (iter != m_Auras.end())
        return iter->second;
    return NULL;
}

void Unit::AddDynObject(DynamicObject* dynObj)
{
    m_dynObjGUIDs.push_back(dynObj->GetGUID());
}

void Unit::RemoveDynObject(uint32 spellid)
{
    if(m_dynObjGUIDs.empty())
        return;
    for (DynObjectGUIDs::iterator i = m_dynObjGUIDs.begin(); i != m_dynObjGUIDs.end();)
    {
        DynamicObject* dynObj = ObjectAccessor::GetDynamicObject(*this,*m_dynObjGUIDs.begin());
        if(!dynObj)
        {
            i = m_dynObjGUIDs.erase(i);
        }
        else if(spellid == 0 || dynObj->GetSpellId() == spellid)
        {
            dynObj->Delete();
            i = m_dynObjGUIDs.erase(i);
        }
        else
            ++i;
    }
}

void Unit::RemoveAllDynObjects()
{
    while(!m_dynObjGUIDs.empty())
    {
        DynamicObject* dynObj = ObjectAccessor::GetDynamicObject(*this,*m_dynObjGUIDs.begin());
        if(dynObj)
            dynObj->Delete();
        m_dynObjGUIDs.erase(m_dynObjGUIDs.begin());
    }
}

DynamicObject * Unit::GetDynObject(uint32 spellId, uint32 effIndex)
{
    for (DynObjectGUIDs::iterator i = m_dynObjGUIDs.begin(); i != m_dynObjGUIDs.end();)
    {
        DynamicObject* dynObj = ObjectAccessor::GetDynamicObject(*this,*m_dynObjGUIDs.begin());
        if(!dynObj)
        {
            i = m_dynObjGUIDs.erase(i);
            continue;
        }

        if (dynObj->GetSpellId() == spellId && dynObj->GetEffIndex() == effIndex)
            return dynObj;
        ++i;
    }
    return NULL;
}

DynamicObject * Unit::GetDynObject(uint32 spellId)
{
    for (DynObjectGUIDs::iterator i = m_dynObjGUIDs.begin(); i != m_dynObjGUIDs.end();)
    {
        DynamicObject* dynObj = ObjectAccessor::GetDynamicObject(*this,*m_dynObjGUIDs.begin());
        if(!dynObj)
        {
            i = m_dynObjGUIDs.erase(i);
            continue;
        }

        if (dynObj->GetSpellId() == spellId)
            return dynObj;
        ++i;
    }
    return NULL;
}

void Unit::AddGameObject(GameObject* gameObj)
{
    assert(gameObj && gameObj->GetOwnerGUID()==0);
    m_gameObj.push_back(gameObj);
    gameObj->SetOwnerGUID(GetGUID());
}

void Unit::RemoveGameObject(GameObject* gameObj, bool del)
{
    assert(gameObj && gameObj->GetOwnerGUID()==GetGUID());

    // GO created by some spell
    if ( GetTypeId()==TYPEID_PLAYER && gameObj->GetSpellId() )
    {
        SpellEntry const* createBySpell = sSpellStore.LookupEntry(gameObj->GetSpellId());
        // Need activate spell use for owner
        if (createBySpell && createBySpell->Attributes & SPELL_ATTR_DISABLED_WHILE_ACTIVE)
            ((Player*)this)->SendCooldownEvent(createBySpell);
    }
    gameObj->SetOwnerGUID(0);
    m_gameObj.remove(gameObj);
    if(del)
    {
        gameObj->SetRespawnTime(0);
        gameObj->Delete();
    }
}

void Unit::RemoveGameObject(uint32 spellid, bool del)
{
    if(m_gameObj.empty())
        return;
    std::list<GameObject*>::iterator i, next;
    for (i = m_gameObj.begin(); i != m_gameObj.end(); i = next)
    {
        next = i;
        if(spellid == 0 || (*i)->GetSpellId() == spellid)
        {
            (*i)->SetOwnerGUID(0);
            if(del)
            {
                (*i)->SetRespawnTime(0);
                (*i)->Delete();
            }

            next = m_gameObj.erase(i);
        }
        else
            ++next;
    }
}

void Unit::RemoveAllGameObjects()
{
    // remove references to unit
    for(std::list<GameObject*>::iterator i = m_gameObj.begin(); i != m_gameObj.end();)
    {
        (*i)->SetOwnerGUID(0);
        (*i)->SetRespawnTime(0);
        (*i)->Delete();
        i = m_gameObj.erase(i);
    }
}

void Unit::SendSpellNonMeleeDamageLog(Unit *target,uint32 SpellID,uint32 Damage, SpellSchoolMask damageSchoolMask,uint32 AbsorbedDamage, uint32 Resist,bool PhysicalDamage, uint32 Blocked, bool CriticalHit)
{
    sLog.outDebug("Sending: SMSG_SPELLNONMELEEDAMAGELOG");
    WorldPacket data(SMSG_SPELLNONMELEEDAMAGELOG, (16+4+4+1+4+4+1+1+4+4+1)); // we guess size
    data.append(target->GetPackGUID());
    data.append(GetPackGUID());
    data << uint32(SpellID);
    data << uint32(Damage-AbsorbedDamage-Resist-Blocked);
    data << uint32(0);                                      // wotlk
    data << uint8(damageSchoolMask);                        // spell school
    data << uint32(AbsorbedDamage);                         // AbsorbedDamage
    data << uint32(Resist);                                 // resist
    data << uint8(PhysicalDamage);                          // if 1, then client show spell name (example: %s's ranged shot hit %s for %u school or %s suffers %u school damage from %s's spell_name
    data << uint8(0);                                       // unk isFromAura
    data << uint32(Blocked);                                // blocked
    data << uint32(CriticalHit ? 0x27 : 0x25);              // hitType, flags: 0x2 - SPELL_HIT_TYPE_CRIT, 0x10 - replace caster?
    data << uint8(0);                                       // isDebug?
    SendMessageToSet( &data, true );
}

void Unit::SendSpellMiss(Unit *target, uint32 spellID, SpellMissInfo missInfo)
{
    WorldPacket data(SMSG_SPELLLOGMISS, (4+8+1+4+8+1));
    data << uint32(spellID);
    data << uint64(GetGUID());
    data << uint8(0);                                       // can be 0 or 1
    data << uint32(1);                                      // target count
    // for(i = 0; i < target count; ++i)
    data << uint64(target->GetGUID());                      // target GUID
    data << uint8(missInfo);
    // end loop
    SendMessageToSet(&data, true);
}

void Unit::SendAttackStateUpdate(uint32 HitInfo, Unit *target, uint8 SwingType, SpellSchoolMask damageSchoolMask, uint32 Damage, uint32 AbsorbDamage, uint32 Resist, VictimState TargetState, uint32 BlockedAmount)
{
    sLog.outDebug("WORLD: Sending SMSG_ATTACKERSTATEUPDATE");

    WorldPacket data(SMSG_ATTACKERSTATEUPDATE, (16+45));    // we guess size
    data << uint32(HitInfo);                                // flags
    data.append(GetPackGUID());
    data.append(target->GetPackGUID());
    data << uint32(Damage-AbsorbDamage-Resist-BlockedAmount);// damage
    data << uint32(0);                                      // overkill value

    data << (uint8)SwingType;                               // count?

    // for(i = 0; i < SwingType; ++i)
    data << (uint32)damageSchoolMask;
    data << (float)(Damage-AbsorbDamage-Resist-BlockedAmount);
    data << (uint32)(Damage-AbsorbDamage-Resist-BlockedAmount);
    // end loop

    if(HitInfo & (HITINFO_ABSORB | HITINFO_ABSORB2))
    {
        // for(i = 0; i < SwingType; ++i)
        data << uint32(AbsorbDamage);
        // end loop
    }

    if(HitInfo & (HITINFO_RESIST | HITINFO_RESIST2))
    {
        // for(i = 0; i < SwingType; ++i)
        data << uint32(Resist);
        // end loop
    }

    data << (uint8)TargetState;
    data << (uint32)0;
    data << (uint32)0;

    if(HitInfo & HITINFO_BLOCK)
    {
        data << uint32(BlockedAmount);
    }

    if(HitInfo & HITINFO_UNK3)
    {
        data << uint32(0);
    }

    if(HitInfo & HITINFO_UNK1)
    {
        data << uint32(0);
        data << float(0);
        data << float(0);
        data << float(0);
        data << float(0);
        data << float(0);
        data << float(0);
        data << float(0);
        data << float(0);
        for(uint8 i = 0; i < 5; ++i)
        {
            data << float(0);
            data << float(0);
        }
        data << uint32(0);
    }

    SendMessageToSet( &data, true );
}

void Unit::ProcDamageAndSpell(Unit *pVictim, uint32 procAttacker, uint32 procVictim, uint32 damage, SpellSchoolMask damageSchoolMask, SpellEntry const *procSpell, bool isTriggeredSpell, WeaponAttackType attType)
{
    sLog.outDebug("ProcDamageAndSpell: attacker flags are 0x%x, victim flags 0x%x", procAttacker, procVictim);
    if(procSpell)
        sLog.outDebug("ProcDamageAndSpell: invoked due to spell id %u %s", procSpell->Id, (isTriggeredSpell?"(triggered)":""));

    // Assign melee/ranged proc flags for magic attacks, that are actually melee/ranged abilities
    // not assign for spell proc triggered spell to prevent infinity (or unexpected 2-3 times) melee damage spell proc call with melee damage effect
    // That is the question though if it's fully correct
    if(procSpell && !isTriggeredSpell)
    {
        if(procSpell->DmgClass == SPELL_DAMAGE_CLASS_MELEE)
        {
            if(procAttacker &  PROC_FLAG_HIT_SPELL) procAttacker |= PROC_FLAG_HIT_MELEE;
            if(procAttacker & PROC_FLAG_CRIT_SPELL) procAttacker |= PROC_FLAG_CRIT_MELEE;
            if(procVictim & PROC_FLAG_STRUCK_SPELL) procVictim |= PROC_FLAG_STRUCK_MELEE;
            if(procVictim & PROC_FLAG_STRUCK_CRIT_SPELL) procVictim |= PROC_FLAG_STRUCK_CRIT_MELEE;
            attType = BASE_ATTACK;                          // Melee abilities are assumed to be dealt with mainhand weapon
        }
        else if (procSpell->DmgClass == SPELL_DAMAGE_CLASS_RANGED)
        {
            if(procAttacker &  PROC_FLAG_HIT_SPELL) procAttacker |= PROC_FLAG_HIT_RANGED;
            if(procAttacker & PROC_FLAG_CRIT_SPELL) procAttacker |= PROC_FLAG_CRIT_RANGED;
            if(procVictim & PROC_FLAG_STRUCK_SPELL) procVictim |= PROC_FLAG_STRUCK_RANGED;
            if(procVictim & PROC_FLAG_STRUCK_CRIT_SPELL) procVictim |= PROC_FLAG_STRUCK_CRIT_RANGED;
            attType = RANGED_ATTACK;
        }
    }
    if(damage && (procVictim & (PROC_FLAG_STRUCK_MELEE|PROC_FLAG_STRUCK_RANGED|PROC_FLAG_STRUCK_SPELL)))
        procVictim |= (PROC_FLAG_TAKE_DAMAGE|PROC_FLAG_TOUCH);

    // Not much to do if no flags are set.
    if (procAttacker)
    {
        // processing auras that not generate casts at proc event before auras that generate casts to prevent proc aura added at prev. proc aura execute in set
        ProcDamageAndSpellFor(false,pVictim,procAttacker,attackerProcEffectAuraTypes,attType, procSpell, damage, damageSchoolMask);
        ProcDamageAndSpellFor(false,pVictim,procAttacker,attackerProcCastAuraTypes,attType, procSpell, damage, damageSchoolMask);
    }

    // Now go on with a victim's events'n'auras
    // Not much to do if no flags are set or there is no victim
    if(pVictim && pVictim->isAlive() && procVictim)
    {
        // processing auras that not generate casts at proc event before auras that generate casts to prevent proc aura added at prev. proc aura execute in set
        pVictim->ProcDamageAndSpellFor(true,this,procVictim,victimProcEffectAuraTypes,attType,procSpell, damage, damageSchoolMask);
        pVictim->ProcDamageAndSpellFor(true,this,procVictim,victimProcCastAuraTypes,attType,procSpell, damage, damageSchoolMask);
    }
}

void Unit::CastMeleeProcDamageAndSpell(Unit* pVictim, uint32 damage, SpellSchoolMask damageSchoolMask, WeaponAttackType attType, MeleeHitOutcome outcome, SpellEntry const *spellCasted, bool isTriggeredSpell)
{
    if(!pVictim)
        return;

    uint32 procAttacker = PROC_FLAG_NONE;
    uint32 procVictim   = PROC_FLAG_NONE;

    switch(outcome)
    {
        case MELEE_HIT_EVADE:
            return;
        case MELEE_HIT_MISS:
            if(attType == BASE_ATTACK || attType == OFF_ATTACK)
            {
                procAttacker = PROC_FLAG_MISS;
            }
            break;
        case MELEE_HIT_BLOCK_CRIT:
        case MELEE_HIT_CRIT:
            if(spellCasted && attType == BASE_ATTACK)
            {
                procAttacker |= PROC_FLAG_CRIT_SPELL;
                procVictim   |= PROC_FLAG_STRUCK_CRIT_SPELL;
                if ( outcome == MELEE_HIT_BLOCK_CRIT )
                {
                    procVictim |= PROC_FLAG_BLOCK;
                    procAttacker |= PROC_FLAG_TARGET_BLOCK;
                }
            }
            else if(attType == BASE_ATTACK || attType == OFF_ATTACK)
            {
                procAttacker = PROC_FLAG_HIT_MELEE | PROC_FLAG_CRIT_MELEE;
                procVictim = PROC_FLAG_STRUCK_MELEE | PROC_FLAG_STRUCK_CRIT_MELEE;
            }
            else
            {
                procAttacker = PROC_FLAG_HIT_RANGED | PROC_FLAG_CRIT_RANGED;
                procVictim = PROC_FLAG_STRUCK_RANGED | PROC_FLAG_STRUCK_CRIT_RANGED;
            }
            break;
        case MELEE_HIT_PARRY:
            procAttacker = PROC_FLAG_TARGET_DODGE_OR_PARRY;
            procVictim = PROC_FLAG_PARRY;
            break;
        case MELEE_HIT_BLOCK:
            procAttacker = PROC_FLAG_TARGET_BLOCK;
            procVictim = PROC_FLAG_BLOCK;
            break;
        case MELEE_HIT_DODGE:
            procAttacker = PROC_FLAG_TARGET_DODGE_OR_PARRY;
            procVictim = PROC_FLAG_DODGE;
            break;
        case MELEE_HIT_CRUSHING:
            if(attType == BASE_ATTACK || attType == OFF_ATTACK)
            {
                procAttacker = PROC_FLAG_HIT_MELEE | PROC_FLAG_CRIT_MELEE;
                procVictim = PROC_FLAG_STRUCK_MELEE | PROC_FLAG_STRUCK_CRIT_MELEE;
            }
            else
            {
                procAttacker = PROC_FLAG_HIT_RANGED | PROC_FLAG_CRIT_RANGED;
                procVictim = PROC_FLAG_STRUCK_RANGED | PROC_FLAG_STRUCK_CRIT_RANGED;
            }
            break;
        default:
            if(attType == BASE_ATTACK || attType == OFF_ATTACK)
            {
                procAttacker = PROC_FLAG_HIT_MELEE;
                procVictim = PROC_FLAG_STRUCK_MELEE;
            }
            else
            {
                procAttacker = PROC_FLAG_HIT_RANGED;
                procVictim = PROC_FLAG_STRUCK_RANGED;
            }
            break;
    }

    if(damage > 0)
        procVictim |= PROC_FLAG_TAKE_DAMAGE;

    if(procAttacker != PROC_FLAG_NONE || procVictim != PROC_FLAG_NONE)
        ProcDamageAndSpell(pVictim, procAttacker, procVictim, damage, damageSchoolMask, spellCasted, isTriggeredSpell, attType);
}

bool Unit::HandleHasteAuraProc(Unit *pVictim, uint32 damage, Aura* triggeredByAura, SpellEntry const * /*procSpell*/, uint32 /*procFlag*/, uint32 cooldown)
{
    SpellEntry const *hasteSpell = triggeredByAura->GetSpellProto();

    Item* castItem = triggeredByAura->GetCastItemGUID() && GetTypeId()==TYPEID_PLAYER
        ? ((Player*)this)->GetItemByGuid(triggeredByAura->GetCastItemGUID()) : NULL;

    uint32 triggered_spell_id = 0;
    Unit* target = pVictim;
    int32 basepoints0 = 0;

    switch(hasteSpell->SpellFamilyName)
    {
        case SPELLFAMILY_ROGUE:
        {
            switch(hasteSpell->Id)
            {
                // Blade Flurry
                case 13877:
                case 33735:
                {
                    target = SelectNearbyTarget();
                    if(!target)
                        return false;
                    basepoints0 = damage;
                    triggered_spell_id = 22482;
                    break;
                }
            }
            break;
        }
    }

    // processed charge only counting case
    if(!triggered_spell_id)
        return true;

    SpellEntry const* triggerEntry = sSpellStore.LookupEntry(triggered_spell_id);

    if(!triggerEntry)
    {
        sLog.outError("Unit::HandleHasteAuraProc: Spell %u have not existed triggered spell %u",hasteSpell->Id,triggered_spell_id);
        return false;
    }

    // default case
    if(!target || target!=this && !target->isAlive())
        return false;

    if( cooldown && GetTypeId()==TYPEID_PLAYER && ((Player*)this)->HasSpellCooldown(triggered_spell_id))
        return false;

    if(basepoints0)
        CastCustomSpell(target,triggered_spell_id,&basepoints0,NULL,NULL,true,castItem,triggeredByAura);
    else
        CastSpell(target,triggered_spell_id,true,castItem,triggeredByAura);

    if( cooldown && GetTypeId()==TYPEID_PLAYER )
        ((Player*)this)->AddSpellCooldown(triggered_spell_id,0,time(NULL) + cooldown);

    return true;
}

bool Unit::HandleDummyAuraProc(Unit *pVictim, uint32 damage, Aura* triggeredByAura, SpellEntry const * procSpell, uint32 procFlag, uint32 cooldown)
{
    SpellEntry const *dummySpell = triggeredByAura->GetSpellProto ();
    uint32 effIndex = triggeredByAura->GetEffIndex ();

    Item* castItem = triggeredByAura->GetCastItemGUID() && GetTypeId()==TYPEID_PLAYER
        ? ((Player*)this)->GetItemByGuid(triggeredByAura->GetCastItemGUID()) : NULL;

    uint32 triggered_spell_id = 0;
    Unit* target = pVictim;
    int32 basepoints0 = 0;

    switch(dummySpell->SpellFamilyName)
    {
        case SPELLFAMILY_GENERIC:
        {
            switch (dummySpell->Id)
            {
                // Eye of Eye
                case 9799:
                case 25988:
                {
                    // prevent damage back from weapon special attacks
                    if (!procSpell || procSpell->DmgClass != SPELL_DAMAGE_CLASS_MAGIC )
                        return false;

                    // return damage % to attacker but < 50% own total health
                    basepoints0 = triggeredByAura->GetModifier()->m_amount*int32(damage)/100;
                    if(basepoints0 > GetMaxHealth()/2)
                        basepoints0 = GetMaxHealth()/2;

                    triggered_spell_id = 25997;
                    break;
                }
                // Sweeping Strikes
                case 12328:
                case 18765:
                case 35429:
                {
                    // prevent chain of triggered spell from same triggered spell
                    if(procSpell && procSpell->Id==26654)
                        return false;

                    target = SelectNearbyTarget();
                    if(!target)
                        return false;

                    triggered_spell_id = 26654;
                    break;
                }
                // Unstable Power
                case 24658:
                {
                    if (!procSpell || procSpell->Id == 24659)
                        return false;
                    // Need remove one 24659 aura
                    RemoveSingleAuraFromStack(24659, 0);
                    RemoveSingleAuraFromStack(24659, 1);
                    return true;
                }
                // Restless Strength
                case 24661:
                {
                    // Need remove one 24662 aura
                    RemoveSingleAuraFromStack(24662, 0);
                    return true;
                }
                // Adaptive Warding (Frostfire Regalia set)
                case 28764:
                {
                    if(!procSpell)
                        return false;

                    // find Mage Armor
                    bool found = false;
                    AuraList const& mRegenInterupt = GetAurasByType(SPELL_AURA_MOD_MANA_REGEN_INTERRUPT);
                    for(AuraList::const_iterator iter = mRegenInterupt.begin(); iter != mRegenInterupt.end(); ++iter)
                    {
                        if(SpellEntry const* iterSpellProto = (*iter)->GetSpellProto())
                        {
                            if(iterSpellProto->SpellFamilyName==SPELLFAMILY_MAGE && (iterSpellProto->SpellFamilyFlags & 0x10000000))
                            {
                                found=true;
                                break;
                            }
                        }
                    }
                    if(!found)
                        return false;

                    switch(GetFirstSchoolInMask(GetSpellSchoolMask(procSpell)))
                    {
                        case SPELL_SCHOOL_NORMAL:
                        case SPELL_SCHOOL_HOLY:
                            return false;                   // ignored
                        case SPELL_SCHOOL_FIRE:   triggered_spell_id = 28765; break;
                        case SPELL_SCHOOL_NATURE: triggered_spell_id = 28768; break;
                        case SPELL_SCHOOL_FROST:  triggered_spell_id = 28766; break;
                        case SPELL_SCHOOL_SHADOW: triggered_spell_id = 28769; break;
                        case SPELL_SCHOOL_ARCANE: triggered_spell_id = 28770; break;
                        default:
                            return false;
                    }

                    target = this;
                    break;
                }
                // Obsidian Armor (Justice Bearer`s Pauldrons shoulder)
                case 27539:
                {
                    if(!procSpell)
                        return false;

                    // not from DoT
                    bool found = false;
                    for(int j = 0; j < 3; ++j)
                    {
                        if(procSpell->EffectApplyAuraName[j]==SPELL_AURA_PERIODIC_DAMAGE||procSpell->EffectApplyAuraName[j]==SPELL_AURA_PERIODIC_DAMAGE_PERCENT)
                        {
                            found = true;
                            break;
                        }
                    }
                    if(found)
                        return false;

                    switch(GetFirstSchoolInMask(GetSpellSchoolMask(procSpell)))
                    {
                        case SPELL_SCHOOL_NORMAL:
                            return false;                   // ignore
                        case SPELL_SCHOOL_HOLY:   triggered_spell_id = 27536; break;
                        case SPELL_SCHOOL_FIRE:   triggered_spell_id = 27533; break;
                        case SPELL_SCHOOL_NATURE: triggered_spell_id = 27538; break;
                        case SPELL_SCHOOL_FROST:  triggered_spell_id = 27534; break;
                        case SPELL_SCHOOL_SHADOW: triggered_spell_id = 27535; break;
                        case SPELL_SCHOOL_ARCANE: triggered_spell_id = 27540; break;
                        default:
                            return false;
                    }

                    target = this;
                    break;
                }
                // Mana Leech (Passive) (Priest Pet Aura)
                case 28305:
                {
                    // Cast on owner
                    target = GetOwner();
                    if(!target)
                        return false;

                    basepoints0 = int32(damage * 2.5f);     // manaregen
                    triggered_spell_id = 34650;
                    break;
                }
                // Mark of Malice
                case 33493:
                {
                    // Cast finish spell at last charge
                    if (triggeredByAura->m_procCharges > 1)
                        return false;

                    target = this;
                    triggered_spell_id = 33494;
                    break;
                }
                // Twisted Reflection (boss spell)
                case 21063:
                    triggered_spell_id = 21064;
                    break;
                // Vampiric Aura (boss spell)
                case 38196:
                {
                    basepoints0 = 3 * damage;               // 300%
                    if (basepoints0 < 0)
                        return false;

                    triggered_spell_id = 31285;
                    target = this;
                    break;
                }
                // Aura of Madness (Darkmoon Card: Madness trinket)
                //=====================================================
                // 39511 Sociopath: +35 strength (Paladin, Rogue, Druid, Warrior)
                // 40997 Delusional: +70 attack power (Rogue, Hunter, Paladin, Warrior, Druid)
                // 40998 Kleptomania: +35 agility (Warrior, Rogue, Paladin, Hunter, Druid)
                // 40999 Megalomania: +41 damage/healing (Druid, Shaman, Priest, Warlock, Mage, Paladin)
                // 41002 Paranoia: +35 spell/melee/ranged crit strike rating (All classes)
                // 41005 Manic: +35 haste (spell, melee and ranged) (All classes)
                // 41009 Narcissism: +35 intellect (Druid, Shaman, Priest, Warlock, Mage, Paladin, Hunter)
                // 41011 Martyr Complex: +35 stamina (All classes)
                // 41406 Dementia: Every 5 seconds either gives you +5% damage/healing. (Druid, Shaman, Priest, Warlock, Mage, Paladin)
                // 41409 Dementia: Every 5 seconds either gives you -5% damage/healing. (Druid, Shaman, Priest, Warlock, Mage, Paladin)
                case 39446:
                {
                    if(GetTypeId() != TYPEID_PLAYER)
                        return false;

                    // Select class defined buff
                    switch (getClass())
                    {
                        case CLASS_PALADIN:                 // 39511,40997,40998,40999,41002,41005,41009,41011,41409
                        case CLASS_DRUID:                   // 39511,40997,40998,40999,41002,41005,41009,41011,41409
                        {
                            uint32 RandomSpell[]={39511,40997,40998,40999,41002,41005,41009,41011,41409};
                            triggered_spell_id = RandomSpell[ irand(0, sizeof(RandomSpell)/sizeof(uint32) - 1) ];
                            break;
                        }
                        case CLASS_ROGUE:                   // 39511,40997,40998,41002,41005,41011
                        case CLASS_WARRIOR:                 // 39511,40997,40998,41002,41005,41011
                        {
                            uint32 RandomSpell[]={39511,40997,40998,41002,41005,41011};
                            triggered_spell_id = RandomSpell[ irand(0, sizeof(RandomSpell)/sizeof(uint32) - 1) ];
                            break;
                        }
                        case CLASS_PRIEST:                  // 40999,41002,41005,41009,41011,41406,41409
                        case CLASS_SHAMAN:                  // 40999,41002,41005,41009,41011,41406,41409
                        case CLASS_MAGE:                    // 40999,41002,41005,41009,41011,41406,41409
                        case CLASS_WARLOCK:                 // 40999,41002,41005,41009,41011,41406,41409
                        {
                            uint32 RandomSpell[]={40999,41002,41005,41009,41011,41406,41409};
                            triggered_spell_id = RandomSpell[ irand(0, sizeof(RandomSpell)/sizeof(uint32) - 1) ];
                            break;
                        }
                        case CLASS_HUNTER:                  // 40997,40999,41002,41005,41009,41011,41406,41409
                        {
                            uint32 RandomSpell[]={40997,40999,41002,41005,41009,41011,41406,41409};
                            triggered_spell_id = RandomSpell[ irand(0, sizeof(RandomSpell)/sizeof(uint32) - 1) ];
                            break;
                        }
                        default:
                            return false;
                    }

                    target = this;
                    if (roll_chance_i(10))
                        ((Player*)this)->Say("This is Madness!", LANG_UNIVERSAL);
                    break;
                }
                /*
                // TODO: need find item for aura and triggered spells
                // Sunwell Exalted Caster Neck (??? neck)
                // cast ??? Light's Wrath if Exalted by Aldor
                // cast ??? Arcane Bolt if Exalted by Scryers*/
                case 46569:
                    return false;                           // disable for while
                /*
                {
                    if(GetTypeId() != TYPEID_PLAYER)
                        return false;

                    // Get Aldor reputation rank
                    if (((Player *)this)->GetReputationRank(932) == REP_EXALTED)
                    {
                        target = this;
                        triggered_spell_id = ???
                        break;
                    }
                    // Get Scryers reputation rank
                    if (((Player *)this)->GetReputationRank(934) == REP_EXALTED)
                    {
                        triggered_spell_id = ???
                        break;
                    }
                    return false;
                }/**/
                // Sunwell Exalted Caster Neck (Shattered Sun Pendant of Acumen neck)
                // cast 45479 Light's Wrath if Exalted by Aldor
                // cast 45429 Arcane Bolt if Exalted by Scryers
                case 45481:
                {
                    if(GetTypeId() != TYPEID_PLAYER)
                        return false;

                    // Get Aldor reputation rank
                    if (((Player *)this)->GetReputationRank(932) == REP_EXALTED)
                    {
                        target = this;
                        triggered_spell_id = 45479;
                        break;
                    }
                    // Get Scryers reputation rank
                    if (((Player *)this)->GetReputationRank(934) == REP_EXALTED)
                    {
                        triggered_spell_id = 45429;
                        break;
                    }
                    return false;
                }
                // Sunwell Exalted Melee Neck (Shattered Sun Pendant of Might neck)
                // cast 45480 Light's Strength if Exalted by Aldor
                // cast 45428 Arcane Strike if Exalted by Scryers
                case 45482:
                {
                    if(GetTypeId() != TYPEID_PLAYER)
                        return false;

                    // Get Aldor reputation rank
                    if (((Player *)this)->GetReputationRank(932) == REP_EXALTED)
                    {
                        target = this;
                        triggered_spell_id = 45480;
                        break;
                    }
                    // Get Scryers reputation rank
                    if (((Player *)this)->GetReputationRank(934) == REP_EXALTED)
                    {
                        triggered_spell_id = 45428;
                        break;
                    }
                    return false;
                }
                // Sunwell Exalted Tank Neck (Shattered Sun Pendant of Resolve neck)
                // cast 45431 Arcane Insight if Exalted by Aldor
                // cast 45432 Light's Ward if Exalted by Scryers
                case 45483:
                {
                    if(GetTypeId() != TYPEID_PLAYER)
                        return false;

                    // Get Aldor reputation rank
                    if (((Player *)this)->GetReputationRank(932) == REP_EXALTED)
                    {
                        target = this;
                        triggered_spell_id = 45432;
                        break;
                    }
                    // Get Scryers reputation rank
                    if (((Player *)this)->GetReputationRank(934) == REP_EXALTED)
                    {
                        target = this;
                        triggered_spell_id = 45431;
                        break;
                    }
                    return false;
                }
                // Sunwell Exalted Healer Neck (Shattered Sun Pendant of Restoration neck)
                // cast 45478 Light's Salvation if Exalted by Aldor
                // cast 45430 Arcane Surge if Exalted by Scryers
                case 45484:
                {
                    if(GetTypeId() != TYPEID_PLAYER)
                        return false;

                    // Get Aldor reputation rank
                    if (((Player *)this)->GetReputationRank(932) == REP_EXALTED)
                    {
                        target = this;
                        triggered_spell_id = 45478;
                        break;
                    }
                    // Get Scryers reputation rank
                    if (((Player *)this)->GetReputationRank(934) == REP_EXALTED)
                    {
                        triggered_spell_id = 45430;
                        break;
                    }
                    return false;
                }
            }
            break;
        }
        case SPELLFAMILY_MAGE:
        {
            // Magic Absorption
            if (dummySpell->SpellIconID == 459)             // only this spell have SpellIconID == 459 and dummy aura
            {
                if (getPowerType() != POWER_MANA)
                    return false;

                // mana reward
                basepoints0 = (triggeredByAura->GetModifier()->m_amount * GetMaxPower(POWER_MANA) / 100);
                target = this;
                triggered_spell_id = 29442;
                break;
            }
            // Master of Elements
            if (dummySpell->SpellIconID == 1920)
            {
                if(!procSpell)
                    return false;

                // mana cost save
                basepoints0 = procSpell->manaCost * triggeredByAura->GetModifier()->m_amount/100;
                if( basepoints0 <=0 )
                    return false;

                target = this;
                triggered_spell_id = 29077;
                break;
            }
            switch(dummySpell->Id)
            {
                // Ignite
                case 11119:
                case 11120:
                case 12846:
                case 12847:
                case 12848:
                {
                    switch (dummySpell->Id)
                    {
                        case 11119: basepoints0 = int32(0.04f*damage); break;
                        case 11120: basepoints0 = int32(0.08f*damage); break;
                        case 12846: basepoints0 = int32(0.12f*damage); break;
                        case 12847: basepoints0 = int32(0.16f*damage); break;
                        case 12848: basepoints0 = int32(0.20f*damage); break;
                        default:
                            sLog.outError("Unit::HandleDummyAuraProc: non handled spell id: %u (IG)",dummySpell->Id);
                            return false;
                    }

                    triggered_spell_id = 12654;
                    break;
                }
                // Combustion
                case 11129:
                {
                    //last charge and crit
                    if( triggeredByAura->m_procCharges <= 1 && (procFlag & PROC_FLAG_CRIT_SPELL) )
                    {
                        RemoveAurasDueToSpell(28682);       //-> remove Combustion auras
                        return true;                        // charge counting (will removed)
                    }

                    CastSpell(this, 28682, true, castItem, triggeredByAura);
                    return(procFlag & PROC_FLAG_CRIT_SPELL);// charge update only at crit hits, no hidden cooldowns
                }
            }
            break;
        }
        case SPELLFAMILY_WARRIOR:
        {
            // Retaliation
            if(dummySpell->SpellFamilyFlags==0x0000000800000000LL)
            {
                // check attack comes not from behind
                if (!HasInArc(M_PI, pVictim))
                    return false;

                triggered_spell_id = 22858;
                break;
            }
            break;
        }
        case SPELLFAMILY_WARLOCK:
        {
            // Seed of Corruption
            if (dummySpell->SpellFamilyFlags & 0x0000001000000000LL)
            {
                Modifier* mod = triggeredByAura->GetModifier();
                // if damage is more than need or target die from damage deal finish spell
                // FIX ME: not triggered currently at death
                if( mod->m_amount <= damage || GetHealth() <= damage )
                {
                    // remember guid before aura delete
                    uint64 casterGuid = triggeredByAura->GetCasterGUID();

                    // Remove aura (before cast for prevent infinite loop handlers)
                    RemoveAurasDueToSpell(triggeredByAura->GetId());

                    // Cast finish spell (triggeredByAura already not exist!)
                    CastSpell(this, 27285, true, castItem, NULL, casterGuid);
                    return true;                            // no hidden cooldown
                }

                // Damage counting
                mod->m_amount-=damage;
                return true;
            }
            // Seed of Corruption (Mobs cast) - no die req
            if (dummySpell->SpellFamilyFlags == 0x00LL && dummySpell->SpellIconID == 1932)
            {
                Modifier* mod = triggeredByAura->GetModifier();
                // if damage is more than need deal finish spell
                if( mod->m_amount <= damage )
                {
                    // remember guid before aura delete
                    uint64 casterGuid = triggeredByAura->GetCasterGUID();

                    // Remove aura (before cast for prevent infinite loop handlers)
                    RemoveAurasDueToSpell(triggeredByAura->GetId());

                    // Cast finish spell (triggeredByAura already not exist!)
                    CastSpell(this, 32865, true, castItem, NULL, casterGuid);
                    return true;                            // no hidden cooldown
                }
                // Damage counting
                mod->m_amount-=damage;
                return true;
            }
            switch(dummySpell->Id)
            {
                // Nightfall
                case 18094:
                case 18095:
                {
                    target = this;
                    triggered_spell_id = 17941;
                    break;
                }
                //Soul Leech
                case 30293:
                case 30295:
                case 30296:
                {
                    // health
                    basepoints0 = int32(damage*triggeredByAura->GetModifier()->m_amount/100);
                    target = this;
                    triggered_spell_id = 30294;
                    break;
                }
                // Shadowflame (Voidheart Raiment set bonus)
                case 37377:
                {
                    triggered_spell_id = 37379;
                    break;
                }
                // Pet Healing (Corruptor Raiment or Rift Stalker Armor)
                case 37381:
                {
                    target = GetPet();
                    if(!target)
                        return false;

                    // heal amount
                    basepoints0 = damage * triggeredByAura->GetModifier()->m_amount/100;
                    triggered_spell_id = 37382;
                    break;
                }
                // Shadowflame Hellfire (Voidheart Raiment set bonus)
                case 39437:
                {
                    triggered_spell_id = 37378;
                    break;
                }
            }
            break;
        }
        case SPELLFAMILY_PRIEST:
        {
            // Vampiric Touch
            if( dummySpell->SpellFamilyFlags & 0x0000040000000000LL )
            {
                if(!pVictim || !pVictim->isAlive())
                    return false;

                // pVictim is caster of aura
                if(triggeredByAura->GetCasterGUID() != pVictim->GetGUID())
                    return false;

                // energize amount
                basepoints0 = triggeredByAura->GetModifier()->m_amount*damage/100;
                pVictim->CastCustomSpell(pVictim,34919,&basepoints0,NULL,NULL,true,castItem,triggeredByAura);
                return true;                                // no hidden cooldown
            }
            switch(dummySpell->Id)
            {
                // Vampiric Embrace
                case 15286:
                {
                    if(!pVictim || !pVictim->isAlive())
                        return false;

                    // pVictim is caster of aura
                    if(triggeredByAura->GetCasterGUID() != pVictim->GetGUID())
                        return false;

                    // heal amount
                    basepoints0 = triggeredByAura->GetModifier()->m_amount*damage/100;
                    pVictim->CastCustomSpell(pVictim,15290,&basepoints0,NULL,NULL,true,castItem,triggeredByAura);
                    return true;                                // no hidden cooldown
                }
                // Priest Tier 6 Trinket (Ashtongue Talisman of Acumen)
                case 40438:
                {
                    // Shadow Word: Pain
                    if( procSpell->SpellFamilyFlags & 0x0000000000008000LL )
                        triggered_spell_id = 40441;
                    // Renew
                    else if( procSpell->SpellFamilyFlags & 0x0000000000000010LL )
                        triggered_spell_id = 40440;
                    else
                        return false;

                    target = this;
                    break;
                }
                // Oracle Healing Bonus ("Garments of the Oracle" set)
                case 26169:
                {
                    // heal amount
                    basepoints0 = int32(damage * 10/100);
                    target = this;
                    triggered_spell_id = 26170;
                    break;
                }
                // Frozen Shadoweave (Shadow's Embrace set) warning! its not only priest set
                case 39372:
                {
                    if(!procSpell || (GetSpellSchoolMask(procSpell) & (SPELL_SCHOOL_MASK_FROST | SPELL_SCHOOL_MASK_SHADOW))==0 )
                        return false;

                    // heal amount
                    basepoints0 = int32(damage * 2 / 100);
                    target = this;
                    triggered_spell_id = 39373;
                    break;
                }
                // Vestments of Faith (Priest Tier 3) - 4 pieces bonus
                case 28809:
                {
                    triggered_spell_id = 28810;
                    break;
                }
            }
            break;
        }
        case SPELLFAMILY_DRUID:
        {
            switch(dummySpell->Id)
            {
                // Healing Touch (Dreamwalker Raiment set)
                case 28719:
                {
                    // mana back
                    basepoints0 = int32(procSpell->manaCost * 30 / 100);
                    target = this;
                    triggered_spell_id = 28742;
                    break;
                }
                // Healing Touch Refund (Idol of Longevity trinket)
                case 28847:
                {
                    target = this;
                    triggered_spell_id = 28848;
                    break;
                }
                // Mana Restore (Malorne Raiment set / Malorne Regalia set)
                case 37288:
                case 37295:
                {
                    target = this;
                    triggered_spell_id = 37238;
                    break;
                }
                // Druid Tier 6 Trinket
                case 40442:
                {
                    float  chance;

                    // Starfire
                    if( procSpell->SpellFamilyFlags & 0x0000000000000004LL )
                    {
                        triggered_spell_id = 40445;
                        chance = 25.f;
                    }
                    // Rejuvenation
                    else if( procSpell->SpellFamilyFlags & 0x0000000000000010LL )
                    {
                        triggered_spell_id = 40446;
                        chance = 25.f;
                    }
                    // Mangle (cat/bear)
                    else if( procSpell->SpellFamilyFlags & 0x0000044000000000LL )
                    {
                        triggered_spell_id = 40452;
                        chance = 40.f;
                    }
                    else
                        return false;

                    if (!roll_chance_f(chance))
                        return false;

                    target = this;
                    break;
                }
                // Maim Interrupt
                case 44835:
                {
                    // Deadly Interrupt Effect
                    triggered_spell_id = 32747;
                    break;
                }
            }
            break;
        }
        case SPELLFAMILY_ROGUE:
        {
            switch(dummySpell->Id)
            {
                // Deadly Throw Interrupt
                case 32748:
                {
                    // Prevent cast Deadly Throw Interrupt on self from last effect (apply dummy) of Deadly Throw
                    if(this == pVictim)
                        return false;

                    triggered_spell_id = 32747;
                    break;
                }
            }
            // Quick Recovery
            if( dummySpell->SpellIconID == 2116 )
            {
                if(!procSpell)
                    return false;

                // only rogue's finishing moves (maybe need additional checks)
                if( procSpell->SpellFamilyName!=SPELLFAMILY_ROGUE ||
                    (procSpell->SpellFamilyFlags & SPELLFAMILYFLAG_ROGUE__FINISHING_MOVE) == 0)
                    return false;

                // energy cost save
                basepoints0 = procSpell->manaCost * triggeredByAura->GetModifier()->m_amount/100;
                if(basepoints0 <= 0)
                    return false;

                target = this;
                triggered_spell_id = 31663;
                break;
            }
            break;
        }
        case SPELLFAMILY_HUNTER:
        {
            // Thrill of the Hunt
            if ( dummySpell->SpellIconID == 2236 )
            {
                if(!procSpell)
                    return false;

                // mana cost save
                basepoints0 = procSpell->manaCost * 40/100;
                if(basepoints0 <= 0)
                    return false;

                target = this;
                triggered_spell_id = 34720;
                break;
            }
            break;
        }
        case SPELLFAMILY_PALADIN:
        {
            // Seal of Righteousness - melee proc dummy
            if (dummySpell->SpellFamilyFlags&0x000000008000000LL && triggeredByAura->GetEffIndex()==0)
            {
                if(GetTypeId() != TYPEID_PLAYER)
                    return false;

                uint32 spellId;
                switch (triggeredByAura->GetId())
                {
                    case 21084: spellId = 25742; break;     // Rank 1
                    case 20287: spellId = 25740; break;     // Rank 2
                    case 20288: spellId = 25739; break;     // Rank 3
                    case 20289: spellId = 25738; break;     // Rank 4
                    case 20290: spellId = 25737; break;     // Rank 5
                    case 20291: spellId = 25736; break;     // Rank 6
                    case 20292: spellId = 25735; break;     // Rank 7
                    case 20293: spellId = 25713; break;     // Rank 8
                    case 27155: spellId = 27156; break;     // Rank 9
                    default:
                        sLog.outError("Unit::HandleDummyAuraProc: non handled possibly SoR (Id = %u)", triggeredByAura->GetId());
                        return false;
                }
                Item *item = ((Player*)this)->GetItemByPos(INVENTORY_SLOT_BAG_0, EQUIPMENT_SLOT_MAINHAND);
                float speed = (item ? item->GetProto()->Delay : BASE_ATTACK_TIME)/1000.0f;

                float damageBasePoints;
                if(item && item->GetProto()->InventoryType == INVTYPE_2HWEAPON)
                    // two hand weapon
                    damageBasePoints=1.20f*triggeredByAura->GetModifier()->m_amount * 1.2f * 1.03f * speed/100.0f + 1;
                else
                    // one hand weapon/no weapon
                    damageBasePoints=0.85f*ceil(triggeredByAura->GetModifier()->m_amount * 1.2f * 1.03f * speed/100.0f) - 1;

                int32 damagePoint = int32(damageBasePoints + 0.03f * (GetWeaponDamageRange(BASE_ATTACK,MINDAMAGE)+GetWeaponDamageRange(BASE_ATTACK,MAXDAMAGE))/2.0f) + 1;

                // apply damage bonuses manually
                if(damagePoint >= 0)
                    damagePoint = SpellDamageBonus(pVictim, dummySpell, damagePoint, SPELL_DIRECT_DAMAGE);

                CastCustomSpell(pVictim,spellId,&damagePoint,NULL,NULL,true,NULL, triggeredByAura);
                return true;                                // no hidden cooldown
            }
            // Seal of Blood do damage trigger
            if(dummySpell->SpellFamilyFlags & 0x0000040000000000LL)
            {
                switch(triggeredByAura->GetEffIndex())
                {
                    case 0:
                        // prevent chain triggering
                        if(procSpell && procSpell->Id==31893 )
                            return false;

                        triggered_spell_id = 31893;
                        break;
                    case 1:
                    {
                        // damage
                        basepoints0 = triggeredByAura->GetModifier()->m_amount * damage / 100;
                        target = this;
                        triggered_spell_id = 32221;
                        break;
                    }
                }
            }

            switch(dummySpell->Id)
            {
                // Holy Power (Redemption Armor set)
                case 28789:
                {
                    if(!pVictim)
                        return false;

                    // Set class defined buff
                    switch (pVictim->getClass())
                    {
                        case CLASS_PALADIN:
                        case CLASS_PRIEST:
                        case CLASS_SHAMAN:
                        case CLASS_DRUID:
                            triggered_spell_id = 28795;     // Increases the friendly target's mana regeneration by $s1 per 5 sec. for $d.
                            break;
                        case CLASS_MAGE:
                        case CLASS_WARLOCK:
                            triggered_spell_id = 28793;     // Increases the friendly target's spell damage and healing by up to $s1 for $d.
                            break;
                        case CLASS_HUNTER:
                        case CLASS_ROGUE:
                            triggered_spell_id = 28791;     // Increases the friendly target's attack power by $s1 for $d.
                            break;
                        case CLASS_WARRIOR:
                            triggered_spell_id = 28790;     // Increases the friendly target's armor
                            break;
                        default:
                            return false;
                    }
                    break;
                }
                //Seal of Vengeance
                case 31801:
                {
                    if(effIndex != 0)                       // effect 1,2 used by seal unleashing code
                        return false;

                    triggered_spell_id = 31803;
                    break;
                }
                // Spiritual Att.
                case 31785:
                case 33776:
                {
                    // if healed by another unit (pVictim)
                    if(this == pVictim)
                        return false;

                    // heal amount
                    basepoints0 = triggeredByAura->GetModifier()->m_amount*damage/100;
                    target = this;
                    triggered_spell_id = 31786;
                    break;
                }
                // Paladin Tier 6 Trinket (Ashtongue Talisman of Zeal)
                case 40470:
                {
                    if( !procSpell )
                        return false;

                    float  chance;

                    // Flash of light/Holy light
                    if( procSpell->SpellFamilyFlags & 0x00000000C0000000LL)
                    {
                        triggered_spell_id = 40471;
                        chance = 15.f;
                    }
                    // Judgement
                    else if( procSpell->SpellFamilyFlags & 0x0000000000800000LL )
                    {
                        triggered_spell_id = 40472;
                        chance = 50.f;
                    }
                    else
                        return false;

                    if (!roll_chance_f(chance))
                        return false;

                    break;
                }
            }
            break;
        }
        case SPELLFAMILY_SHAMAN:
        {
            switch(dummySpell->Id)
            {
                // Totemic Power (The Earthshatterer set)
                case 28823:
                {
                    if( !pVictim )
                        return false;

                    // Set class defined buff
                    switch (pVictim->getClass())
                    {
                        case CLASS_PALADIN:
                        case CLASS_PRIEST:
                        case CLASS_SHAMAN:
                        case CLASS_DRUID:
                            triggered_spell_id = 28824;     // Increases the friendly target's mana regeneration by $s1 per 5 sec. for $d.
                            break;
                        case CLASS_MAGE:
                        case CLASS_WARLOCK:
                            triggered_spell_id = 28825;     // Increases the friendly target's spell damage and healing by up to $s1 for $d.
                            break;
                        case CLASS_HUNTER:
                        case CLASS_ROGUE:
                            triggered_spell_id = 28826;     // Increases the friendly target's attack power by $s1 for $d.
                            break;
                        case CLASS_WARRIOR:
                            triggered_spell_id = 28827;     // Increases the friendly target's armor
                            break;
                        default:
                            return false;
                    }
                    break;
                }
                // Lesser Healing Wave (Totem of Flowing Water Relic)
                case 28849:
                {
                    target = this;
                    triggered_spell_id = 28850;
                    break;
                }
                // Windfury Weapon (Passive) 1-5 Ranks
                case 33757:
                {
                    if(GetTypeId()!=TYPEID_PLAYER)
                        return false;

                    if(!castItem || !castItem->IsEquipped())
                        return false;

                    // custom cooldown processing case
                    if( cooldown && ((Player*)this)->HasSpellCooldown(dummySpell->Id))
                        return false;

                    uint32 spellId;
                    switch (castItem->GetEnchantmentId(EnchantmentSlot(TEMP_ENCHANTMENT_SLOT)))
                    {
                        case 283: spellId = 33757; break;   //1 Rank
                        case 284: spellId = 33756; break;   //2 Rank
                        case 525: spellId = 33755; break;   //3 Rank
                        case 1669:spellId = 33754; break;   //4 Rank
                        case 2636:spellId = 33727; break;   //5 Rank
                        default:
                        {
                            sLog.outError("Unit::HandleDummyAuraProc: non handled item enchantment (rank?) %u for spell id: %u (Windfury)",
                                castItem->GetEnchantmentId(EnchantmentSlot(TEMP_ENCHANTMENT_SLOT)),dummySpell->Id);
                            return false;
                        }
                    }

                    SpellEntry const* windfurySpellEntry = sSpellStore.LookupEntry(spellId);
                    if(!windfurySpellEntry)
                    {
                        sLog.outError("Unit::HandleDummyAuraProc: non existed spell id: %u (Windfury)",spellId);
                        return false;
                    }

                    int32 extra_attack_power = CalculateSpellDamage(windfurySpellEntry,0,windfurySpellEntry->EffectBasePoints[0],pVictim);

                    // Off-Hand case
                    if ( castItem->GetSlot() == EQUIPMENT_SLOT_OFFHAND )
                    {
                        // Value gained from additional AP
                        basepoints0 = int32(extra_attack_power/14.0f * GetAttackTime(OFF_ATTACK)/1000/2);
                        triggered_spell_id = 33750;
                    }
                    // Main-Hand case
                    else
                    {
                        // Value gained from additional AP
                        basepoints0 = int32(extra_attack_power/14.0f * GetAttackTime(BASE_ATTACK)/1000);
                        triggered_spell_id = 25504;
                    }

                    // apply cooldown before cast to prevent processing itself
                    if( cooldown )
                        ((Player*)this)->AddSpellCooldown(dummySpell->Id,0,time(NULL) + cooldown);

                    // Attack Twice
                    for ( uint32 i = 0; i<2; ++i )
                        CastCustomSpell(pVictim,triggered_spell_id,&basepoints0,NULL,NULL,true,castItem,triggeredByAura);

                    return true;
                }
                // Shaman Tier 6 Trinket
                case 40463:
                {
                    if( !procSpell )
                        return false;

                    float  chance;
                    if (procSpell->SpellFamilyFlags & 0x0000000000000001LL)
                    {
                        triggered_spell_id = 40465;         // Lightning Bolt
                        chance = 15.f;
                    }
                    else if (procSpell->SpellFamilyFlags & 0x0000000000000080LL)
                    {
                        triggered_spell_id = 40465;         // Lesser Healing Wave
                        chance = 10.f;
                    }
                    else if (procSpell->SpellFamilyFlags & 0x0000001000000000LL)
                    {
                        triggered_spell_id = 40466;         // Stormstrike
                        chance = 50.f;
                    }
                    else
                        return false;

                    if (!roll_chance_f(chance))
                        return false;

                    target = this;
                    break;
                }
            }

            // Earth Shield
            if(dummySpell->SpellFamilyFlags==0x40000000000LL)
            {
                if(GetTypeId() != TYPEID_PLAYER)
                    return false;

                // heal
                basepoints0 = triggeredByAura->GetModifier()->m_amount;
                target = this;
                triggered_spell_id = 379;
                break;
            }
            // Lightning Overload
            if (dummySpell->SpellIconID == 2018)            // only this spell have SpellFamily Shaman SpellIconID == 2018 and dummy aura
            {
                if(!procSpell || GetTypeId() != TYPEID_PLAYER || !pVictim )
                    return false;

                // custom cooldown processing case
                if( cooldown && GetTypeId()==TYPEID_PLAYER && ((Player*)this)->HasSpellCooldown(dummySpell->Id))
                    return false;

                uint32 spellId = 0;
                // Every Lightning Bolt and Chain Lightning spell have duplicate vs half damage and zero cost
                switch (procSpell->Id)
                {
                    // Lightning Bolt
                    case   403: spellId = 45284; break;     // Rank  1
                    case   529: spellId = 45286; break;     // Rank  2
                    case   548: spellId = 45287; break;     // Rank  3
                    case   915: spellId = 45288; break;     // Rank  4
                    case   943: spellId = 45289; break;     // Rank  5
                    case  6041: spellId = 45290; break;     // Rank  6
                    case 10391: spellId = 45291; break;     // Rank  7
                    case 10392: spellId = 45292; break;     // Rank  8
                    case 15207: spellId = 45293; break;     // Rank  9
                    case 15208: spellId = 45294; break;     // Rank 10
                    case 25448: spellId = 45295; break;     // Rank 11
                    case 25449: spellId = 45296; break;     // Rank 12
                    // Chain Lightning
                    case   421: spellId = 45297; break;     // Rank  1
                    case   930: spellId = 45298; break;     // Rank  2
                    case  2860: spellId = 45299; break;     // Rank  3
                    case 10605: spellId = 45300; break;     // Rank  4
                    case 25439: spellId = 45301; break;     // Rank  5
                    case 25442: spellId = 45302; break;     // Rank  6
                    default:
                        sLog.outError("Unit::HandleDummyAuraProc: non handled spell id: %u (LO)", procSpell->Id);
                        return false;
                }
                // No thread generated mod
                SpellModifier *mod = new SpellModifier;
                mod->op = SPELLMOD_THREAT;
                mod->value = -100;
                mod->type = SPELLMOD_PCT;
                mod->spellId = dummySpell->Id;
                mod->effectId = 0;
                mod->lastAffected = NULL;
                mod->mask = 0x0000000000000003LL;
                mod->charges = 0;
                ((Player*)this)->AddSpellMod(mod, true);

                // Remove cooldown (Chain Lightning - have Category Recovery time)
                if (procSpell->SpellFamilyFlags & 0x0000000000000002LL)
                    ((Player*)this)->RemoveSpellCooldown(spellId);

                // Hmmm.. in most case spells already set half basepoints but...
                // Lightning Bolt (2-10 rank) have full basepoint and half bonus from level
                // As on wiki:
                // BUG: Rank 2 to 10 (and maybe 11) of Lightning Bolt will proc another Bolt with FULL damage (not halved). This bug is known and will probably be fixed soon.
                // So - no add changes :)
                CastSpell(pVictim, spellId, true, castItem, triggeredByAura);

                ((Player*)this)->AddSpellMod(mod, false);

                if( cooldown && GetTypeId()==TYPEID_PLAYER )
                    ((Player*)this)->AddSpellCooldown(dummySpell->Id,0,time(NULL) + cooldown);

                return true;
            }
            break;
        }
        default:
            break;
    }

    // processed charge only counting case
    if(!triggered_spell_id)
        return true;

    SpellEntry const* triggerEntry = sSpellStore.LookupEntry(triggered_spell_id);

    if(!triggerEntry)
    {
        sLog.outError("Unit::HandleDummyAuraProc: Spell %u have not existed triggered spell %u",dummySpell->Id,triggered_spell_id);
        return false;
    }

    // default case
    if(!target || target!=this && !target->isAlive())
        return false;

    if( cooldown && GetTypeId()==TYPEID_PLAYER && ((Player*)this)->HasSpellCooldown(triggered_spell_id))
        return false;

    if(basepoints0)
        CastCustomSpell(target,triggered_spell_id,&basepoints0,NULL,NULL,true,castItem,triggeredByAura);
    else
        CastSpell(target,triggered_spell_id,true,castItem,triggeredByAura);

    if( cooldown && GetTypeId()==TYPEID_PLAYER )
        ((Player*)this)->AddSpellCooldown(triggered_spell_id,0,time(NULL) + cooldown);

    return true;
}

bool Unit::HandleProcTriggerSpell(Unit *pVictim, uint32 damage, Aura* triggeredByAura, SpellEntry const *procSpell, uint32 procFlags,WeaponAttackType attackType, uint32 cooldown)
{
    SpellEntry const* auraSpellInfo = triggeredByAura->GetSpellProto();

    Item* castItem = triggeredByAura->GetCastItemGUID() && GetTypeId()==TYPEID_PLAYER
        ? ((Player*)this)->GetItemByGuid(triggeredByAura->GetCastItemGUID()) : NULL;

    uint32 triggered_spell_id = auraSpellInfo->EffectTriggerSpell[triggeredByAura->GetEffIndex()];
    Unit* target = !(procFlags & PROC_FLAG_HEAL) && IsPositiveSpell(triggered_spell_id) ? this : pVictim;
    int32 basepoints0 = 0;

    switch(auraSpellInfo->SpellFamilyName)
    {
        case SPELLFAMILY_GENERIC:
        {
            switch(auraSpellInfo->Id)
            {
                // Aegis of Preservation
                case 23780:
                    //Aegis Heal (instead non-existed triggered spell)
                    triggered_spell_id = 23781;
                    target = this;
                    break;
                // Elune's Touch (moonkin mana restore)
                case 24905:
                {
                    // Elune's Touch (instead non-existed triggered spell)
                    triggered_spell_id = 33926;
                    basepoints0 = int32(0.3f * GetTotalAttackPowerValue(BASE_ATTACK));
                    target = this;
                    break;
                }
                // Enlightenment
                case 29601:
                {
                    // only for cast with mana price
                    if(!procSpell || procSpell->powerType!=POWER_MANA || procSpell->manaCost==0 && procSpell->ManaCostPercentage==0 && procSpell->manaCostPerlevel==0)
                        return false;
                    break;                                  // fall through to normal cast
                }
                // Health Restore
                case 33510:
                {
                    // at melee hit call std triggered spell
                    if(procFlags & PROC_FLAG_HIT_MELEE)
                        break;                              // fall through to normal cast

                    // Mark of Conquest - else (at range hit) called custom case
                    triggered_spell_id = 39557;
                    target = this;
                    break;
                }
                // Shaleskin
                case 36576:
                    return true;                            // nothing to do
                // Forgotten Knowledge (Blade of Wizardry)
                case 38319:
                    // only for harmful enemy targeted spell
                    if(!pVictim || pVictim==this || !procSpell || IsPositiveSpell(procSpell->Id))
                        return false;
                    break;                              // fall through to normal cast
                // Aura of Wrath (Darkmoon Card: Wrath trinket bonus)
                case 39442:
                {
                    // proc only at non-crit hits
                    if(procFlags & (PROC_FLAG_CRIT_MELEE|PROC_FLAG_CRIT_RANGED|PROC_FLAG_CRIT_SPELL))
                        return false;
                    break;                                  // fall through to normal cast
                }
                // Augment Pain (Timbal's Focusing Crystal trinket bonus)
                case 45054:
                {
                    if(!procSpell)
                        return false;

                    //only periodic damage can trigger spell
                    bool found = false;
                    for(int j = 0; j < 3; ++j)
                    {
                        if( procSpell->EffectApplyAuraName[j]==SPELL_AURA_PERIODIC_DAMAGE         ||
                            procSpell->EffectApplyAuraName[j]==SPELL_AURA_PERIODIC_DAMAGE_PERCENT ||
                            procSpell->EffectApplyAuraName[j]==SPELL_AURA_PERIODIC_LEECH          )
                        {
                            found = true;
                            break;
                        }
                    }
                    if(!found)
                        return false;

                    break;                                  // fall through to normal cast
                }
                // Evasive Maneuvers (Commendation of Kael'thas)
                case 45057:
                {
                    // damage taken that reduces below 35% health
                    // does NOT mean you must have been >= 35% before
                    if (int32(GetHealth())-int32(damage) >= int32(GetMaxHealth()*0.35f))
                        return false;
                    break;                                  // fall through to normal cast
                }
            }

            switch(triggered_spell_id)
            {
                // Setup
                case 15250:
                {
                    // applied only for main target
                    if(!pVictim || pVictim != getVictim())
                        return false;

                    // continue normal case
                    break;
                }
                // Shamanistic Rage triggered spell
                case 30824:
                    basepoints0 = int32(GetTotalAttackPowerValue(BASE_ATTACK)*triggeredByAura->GetModifier()->m_amount/100);
                    break;
            }
            break;
        }
        case SPELLFAMILY_MAGE:
        {
            switch(auraSpellInfo->SpellIconID)
            {
                // Blazing Speed
                case 2127:
                    //Blazing Speed (instead non-existed triggered spell)
                    triggered_spell_id = 31643;
                    target = this;
                    break;
            }
            switch(auraSpellInfo->Id)
            {
                // Persistent Shield (Scarab Brooch)
                case 26467:
                    basepoints0 = int32(damage * 0.15f);
                    break;
            }
            break;
        }
        case SPELLFAMILY_WARRIOR:
        {
            //Rampage
            if((auraSpellInfo->SpellFamilyFlags & 0x100000) && auraSpellInfo->SpellIconID==2006)
            {
                //all ranks have effect[0]==AURA (Proc Trigger Spell, non-existed)
                //and effect[1]==TriggerSpell
                if(auraSpellInfo->Effect[1]!=SPELL_EFFECT_TRIGGER_SPELL)
                {
                    sLog.outError("Unit::HandleProcTriggerSpell: Spell %u have wrong effect in RM",triggeredByAura->GetSpellProto()->Id);
                    return false;
                }
                triggered_spell_id = auraSpellInfo->EffectTriggerSpell[1];
                break;                                      // fall through to normal cast
            }
            break;
        }
        case SPELLFAMILY_WARLOCK:
        {
            // Pyroclasm
            if(auraSpellInfo->SpellFamilyFlags == 0x0000000000000000 && auraSpellInfo->SpellIconID==1137)
            {
                // last case for Hellfire that damage caster also but don't must stun caster
                if( pVictim == this )
                    return false;

                // custom chance
                float chance = 0;
                switch (triggeredByAura->GetId())
                {
                    case 18096: chance = 13.0f; break;
                    case 18073: chance = 26.0f; break;
                }
                if (!roll_chance_f(chance))
                    return false;

                // Pyroclasm (instead non-existed triggered spell)
                triggered_spell_id = 18093;
                target = pVictim;
                break;
            }
            // Drain Soul
            if(auraSpellInfo->SpellFamilyFlags & 0x0000000000004000)
            {
                bool found = false;
                Unit::AuraList const& mAddFlatModifier = GetAurasByType(SPELL_AURA_ADD_FLAT_MODIFIER);
                for(Unit::AuraList::const_iterator i = mAddFlatModifier.begin(); i != mAddFlatModifier.end(); ++i)
                {
                    //Improved Drain Soul
                    if ((*i)->GetModifier()->m_miscvalue == SPELLMOD_CHANCE_OF_SUCCESS && (*i)->GetSpellProto()->SpellIconID == 113)
                    {
                        int32 value2 = CalculateSpellDamage((*i)->GetSpellProto(),2,(*i)->GetSpellProto()->EffectBasePoints[2],this);
                        basepoints0 = value2 * GetMaxPower(POWER_MANA) / 100;

                        // Drain Soul
                        triggered_spell_id = 18371;
                        target = this;
                        found = true;
                        break;
                    }
                }
                if(!found)
                    return false;
                break;                                      // fall through to normal cast
            }
            break;
        }
        case SPELLFAMILY_PRIEST:
        {
            //Blessed Recovery
            if(auraSpellInfo->SpellFamilyFlags == 0x00000000LL && auraSpellInfo->SpellIconID==1875)
            {
                switch (triggeredByAura->GetSpellProto()->Id)
                {
                    case 27811: triggered_spell_id = 27813; break;
                    case 27815: triggered_spell_id = 27817; break;
                    case 27816: triggered_spell_id = 27818; break;
                    default:
                        sLog.outError("Unit::HandleProcTriggerSpell: Spell %u not handled in BR",triggeredByAura->GetSpellProto()->Id);
                        return false;
                }

                int32 heal_amount = damage * triggeredByAura->GetModifier()->m_amount / 100;
                basepoints0 = heal_amount/3;
                target = this;
                break;
            }
            // Shadowguard
            if((auraSpellInfo->SpellFamilyFlags & 0x80000000LL) && auraSpellInfo->SpellVisual[0]==7958)
            {
                switch(triggeredByAura->GetSpellProto()->Id)
                {
                    case 18137:
                        triggered_spell_id = 28377; break;  // Rank 1
                    case 19308:
                        triggered_spell_id = 28378; break;  // Rank 2
                    case 19309:
                        triggered_spell_id = 28379; break;  // Rank 3
                    case 19310:
                        triggered_spell_id = 28380; break;  // Rank 4
                    case 19311:
                        triggered_spell_id = 28381; break;  // Rank 5
                    case 19312:
                        triggered_spell_id = 28382; break;  // Rank 6
                    case 25477:
                        triggered_spell_id = 28385; break;  // Rank 7
                    default:
                        sLog.outError("Unit::HandleProcTriggerSpell: Spell %u not handled in SG",triggeredByAura->GetSpellProto()->Id);
                        return false;
                }
                target = pVictim;
                break;
            }
            break;
        }
        case SPELLFAMILY_DRUID:
        {
            switch(auraSpellInfo->Id)
            {
                // Leader of the Pack (triggering Improved Leader of the Pack heal)
                case 24932:
                {
                    if (triggeredByAura->GetModifier()->m_amount == 0)
                        return false;
                    basepoints0 = triggeredByAura->GetModifier()->m_amount * GetMaxHealth() / 100;
                    triggered_spell_id = 34299;
                    break;
                };
                // Druid Forms Trinket (Druid Tier5 Trinket, triggers different spells per Form)
                case 37336:
                {
                    switch(m_form)
                    {
                        case FORM_BEAR:
                        case FORM_DIREBEAR:
                            triggered_spell_id=37340; break;// Ursine Blessing
                        case FORM_CAT:
                            triggered_spell_id=37341; break;// Feline Blessing
                        case FORM_TREE:
                            triggered_spell_id=37342; break;// Slyvan Blessing
                        case FORM_MOONKIN:
                            triggered_spell_id=37343; break;// Lunar Blessing
                        case FORM_NONE:
                            triggered_spell_id=37344; break;// Cenarion Blessing (for caster form, except FORM_MOONKIN)
                        default:
                            return false;
                    }

                    target = this;
                    break;
                }
            }
            break;
        }
        case SPELLFAMILY_ROGUE:
        {
            if(auraSpellInfo->SpellFamilyFlags == 0x0000000000000000LL)
            {
                switch(auraSpellInfo->SpellIconID)
                {
                    // Combat Potency
                    case 2260:
                    {
                        // skip non offhand attacks
                        if(attackType!=OFF_ATTACK)
                            return false;
                        break;                                  // fall through to normal cast
                    }
                }
            }
            break;
        }
        case SPELLFAMILY_PALADIN:
        {
            if(auraSpellInfo->SpellFamilyFlags == 0x00000000LL)
            {
                switch(auraSpellInfo->Id)
                {
                    // Lightning Capacitor
                    case 37657:
                    {
                        // trinket ProcTriggerSpell but for safe checks for player
                        if(!castItem || !pVictim || !pVictim->isAlive() || GetTypeId()!=TYPEID_PLAYER)
                            return false;

                        if(((Player*)this)->HasSpellCooldown(37657))
                            return false;

                        // stacking
                        CastSpell(this, 37658, true, castItem, triggeredByAura);
                        // 2.5s cooldown before it can stack again, current system allow 1 sec step in cooldown
                        ((Player*)this)->AddSpellCooldown(37657,0,time(NULL)+(roll_chance_i(50) ? 2 : 3));

                        // counting
                        uint32 count = 0;
                        AuraList const& dummyAura = GetAurasByType(SPELL_AURA_DUMMY);
                        for(AuraList::const_iterator itr = dummyAura.begin(); itr != dummyAura.end(); ++itr)
                            if((*itr)->GetId()==37658)
                                ++count;

                        // release at 3 aura in stack
                        if(count <= 2)
                            return true;                    // main triggered spell casted anyway

                        RemoveAurasDueToSpell(37658);
                        CastSpell(pVictim, 37661, true, castItem, triggeredByAura);
                        return true;
                    }
                    // Healing Discount
                    case 37705:
                        // Healing Trance (instead non-existed triggered spell)
                        triggered_spell_id = 37706;
                        target = this;
                        break;
                    // HoTs on Heals (Fel Reaver's Piston trinket)
                    case 38299:
                    {
                        // at direct heal effect
                        if(!procSpell || !IsSpellHaveEffect(procSpell,SPELL_EFFECT_HEAL))
                            return false;

                        // single proc at time
                        AuraList const& scAuras = GetSingleCastAuras();
                        for(AuraList::const_iterator itr = scAuras.begin(); itr != scAuras.end(); ++itr)
                            if((*itr)->GetId()==triggered_spell_id)
                                return false;

                        // positive cast at victim instead self
                        target = pVictim;
                        break;
                    }
                }
                switch(auraSpellInfo->SpellIconID)
                {
                    case 241:
                    {
                        switch(auraSpellInfo->EffectTriggerSpell[0])
                        {
                            //Illumination
                            case 18350:
                            {
                                if(!procSpell)
                                    return false;

                                // procspell is triggered spell but we need mana cost of original casted spell
                                uint32 originalSpellId = procSpell->Id;

                                // Holy Shock
                                if(procSpell->SpellFamilyName == SPELLFAMILY_PALADIN)
                                {
                                    if(procSpell->SpellFamilyFlags & 0x0001000000000000LL)
                                    {
                                        switch(procSpell->Id)
                                        {
                                            case 25914: originalSpellId = 20473; break;
                                            case 25913: originalSpellId = 20929; break;
                                            case 25903: originalSpellId = 20930; break;
                                            case 27175: originalSpellId = 27174; break;
                                            case 33074: originalSpellId = 33072; break;
                                            default:
                                                sLog.outError("Unit::HandleProcTriggerSpell: Spell %u not handled in HShock",procSpell->Id);
                                                return false;
                                        }
                                    }
                                }

                                SpellEntry const *originalSpell = sSpellStore.LookupEntry(originalSpellId);
                                if(!originalSpell)
                                {
                                    sLog.outError("Unit::HandleProcTriggerSpell: Spell %u unknown but selected as original in Illu",originalSpellId);
                                    return false;
                                }

                                // percent stored in effect 1 (class scripts) base points
                                int32 percent = auraSpellInfo->EffectBasePoints[1]+1;

                                basepoints0 = originalSpell->manaCost*percent/100;
                                triggered_spell_id = 20272;
                                target = this;
                                break;
                            }
                        }
                        break;
                    }
                }
            }
            if(auraSpellInfo->SpellFamilyFlags & 0x00080000)
            {
                switch(auraSpellInfo->SpellIconID)
                {
                    //Judgement of Wisdom (overwrite non existing triggered spell call in spell.dbc
                    case 206:
                    {
                        if(!pVictim || !pVictim->isAlive())
                            return false;

                        switch(triggeredByAura->GetSpellProto()->Id)
                        {
                            case 20186:
                                triggered_spell_id = 20268; // Rank 1
                                break;
                            case 20354:
                                triggered_spell_id = 20352; // Rank 2
                                break;
                            case 20355:
                                triggered_spell_id = 20353; // Rank 3
                                break;
                            case 27164:
                                triggered_spell_id = 27165; // Rank 4
                                break;
                            default:
                                sLog.outError("Unit::HandleProcTriggerSpell: Spell %u not handled in JoW",triggeredByAura->GetSpellProto()->Id);
                                return false;
                        }

                        pVictim->CastSpell(pVictim,triggered_spell_id,true,castItem,triggeredByAura,GetGUID());
                        return true;                        // no hidden cooldown
                    }
                    //Judgement of Light
                    case 299:
                    {
                        if(!pVictim || !pVictim->isAlive())
                            return false;

                        // overwrite non existing triggered spell call in spell.dbc
                        switch(triggeredByAura->GetSpellProto()->Id)
                        {
                            case 20185:
                                triggered_spell_id = 20267; // Rank 1
                                break;
                            case 20344:
                                triggered_spell_id = 20341; // Rank 2
                                break;
                            case 20345:
                                triggered_spell_id = 20342; // Rank 3
                                break;
                            case 20346:
                                triggered_spell_id = 20343; // Rank 4
                                break;
                            case 27162:
                                triggered_spell_id = 27163; // Rank 5
                                break;
                            default:
                                sLog.outError("Unit::HandleProcTriggerSpell: Spell %u not handled in JoL",triggeredByAura->GetSpellProto()->Id);
                                return false;
                        }
                        pVictim->CastSpell(pVictim,triggered_spell_id,true,castItem,triggeredByAura,GetGUID());
                        return true;                        // no hidden cooldown
                    }
                }
            }
            // custom check for proc spell
            switch(auraSpellInfo->Id)
            {
                // Bonus Healing (item spell)
                case 40971:
                {
                    if(!pVictim || !pVictim->isAlive())
                        return false;

                    // bonus if health < 50%
                    if(pVictim->GetHealth() >= pVictim->GetMaxHealth()*triggeredByAura->GetModifier()->m_amount/100)
                        return false;

                    // cast at target positive spell
                    target = pVictim;
                    break;
                }
            }
            switch(triggered_spell_id)
            {
                // Seal of Command
                case 20424:
                    // prevent chain of triggered spell from same triggered spell
                    if(procSpell && procSpell->Id==20424)
                        return false;
                    break;
            }
            break;
        }
        case SPELLFAMILY_SHAMAN:
        {
            if(auraSpellInfo->SpellFamilyFlags == 0x0000000000000000)
            {
                switch(auraSpellInfo->SpellIconID)
                {
                    case 19:
                    {
                        switch(auraSpellInfo->Id)
                        {
                            case 23551:                     // Lightning Shield - Tier2: 8 pieces proc shield
                            {
                                // Lightning Shield (overwrite non existing triggered spell call in spell.dbc)
                                triggered_spell_id = 23552;
                                target = pVictim;
                                break;
                            }
                            case 23552:                     // Lightning Shield - trigger shield damage
                            {
                                // Lightning Shield (overwrite non existing triggered spell call in spell.dbc)
                                triggered_spell_id = 27635;
                                target = pVictim;
                                break;
                            }
                        }
                        break;
                    }
                    // Mana Surge (Shaman T1 bonus)
                    case 87:
                    {
                        if(!procSpell)
                            return false;

                        basepoints0 = procSpell->manaCost * 35/100;
                        triggered_spell_id = 23571;
                        target = this;
                        break;
                    }
                    //Nature's Guardian
                    case 2013:
                    {
                        if(GetTypeId()!=TYPEID_PLAYER)
                            return false;

                        // damage taken that reduces below 30% health
                        // does NOT mean you must have been >= 30% before
                        if (10*(int32(GetHealth())-int32(damage)) >= 3*GetMaxHealth())
                            return false;

                        triggered_spell_id = 31616;

                        // need check cooldown now
                        if( cooldown && ((Player*)this)->HasSpellCooldown(triggered_spell_id))
                            return false;

                        basepoints0 = triggeredByAura->GetModifier()->m_amount * GetMaxHealth() / 100;
                        target = this;
                        if(pVictim && pVictim->isAlive())
                            pVictim->getThreatManager().modifyThreatPercent(this,-10);
                        break;
                    }
                }
            }

            // Water Shield (we can't set cooldown for main spell - it's player casted spell
            if((auraSpellInfo->SpellFamilyFlags & 0x0000002000000000LL) && auraSpellInfo->SpellVisual[0]==7358)
            {
                target = this;
                break;
            }

            // Lightning Shield
            if((auraSpellInfo->SpellFamilyFlags & 0x00000400) && auraSpellInfo->SpellVisual[0]==37)
            {
                // overwrite non existing triggered spell call in spell.dbc
                switch(triggeredByAura->GetSpellProto()->Id)
                {
                    case   324:
                        triggered_spell_id = 26364; break;  // Rank 1
                    case   325:
                        triggered_spell_id = 26365; break;  // Rank 2
                    case   905:
                        triggered_spell_id = 26366; break;  // Rank 3
                    case   945:
                        triggered_spell_id = 26367; break;  // Rank 4
                    case  8134:
                        triggered_spell_id = 26369; break;  // Rank 5
                    case 10431:
                        triggered_spell_id = 26370; break;  // Rank 6
                    case 10432:
                        triggered_spell_id = 26363; break;  // Rank 7
                    case 25469:
                        triggered_spell_id = 26371; break;  // Rank 8
                    case 25472:
                        triggered_spell_id = 26372; break;  // Rank 9
                    default:
                        sLog.outError("Unit::HandleProcTriggerSpell: Spell %u not handled in LShield",triggeredByAura->GetSpellProto()->Id);
                        return false;
                }

                target = pVictim;
                break;
            }
            break;
        }
    }

    // standard non-dummy case
    if(!triggered_spell_id)
    {
        sLog.outError("Unit::HandleProcTriggerSpell: Spell %u have 0 in EffectTriggered[%d], not handled custom case?",auraSpellInfo->Id,triggeredByAura->GetEffIndex());
        return false;
    }

    SpellEntry const* triggerEntry = sSpellStore.LookupEntry(triggered_spell_id);

    if(!triggerEntry)
    {
        sLog.outError("Unit::HandleProcTriggerSpell: Spell %u have not existed EffectTriggered[%d]=%u, not handled custom case?",auraSpellInfo->Id,triggeredByAura->GetEffIndex(),triggered_spell_id);
        return false;
    }

    // not allow proc extra attack spell at extra attack
    if( m_extraAttacks && IsSpellHaveEffect(triggerEntry,SPELL_EFFECT_ADD_EXTRA_ATTACKS) )
        return false;

    if( cooldown && GetTypeId()==TYPEID_PLAYER && ((Player*)this)->HasSpellCooldown(triggered_spell_id))
        return false;

    // default case
    if(!target || target!=this && !target->isAlive())
        return false;

    if(basepoints0)
        CastCustomSpell(target,triggered_spell_id,&basepoints0,NULL,NULL,true,castItem,triggeredByAura);
    else
        CastSpell(target,triggered_spell_id,true,castItem,triggeredByAura);

    if( cooldown && GetTypeId()==TYPEID_PLAYER )
        ((Player*)this)->AddSpellCooldown(triggered_spell_id,0,time(NULL) + cooldown);

    return true;
}

bool Unit::HandleOverrideClassScriptAuraProc(Unit *pVictim, Aura *triggeredByAura, SpellEntry const *procSpell, uint32 cooldown)
{
    int32 scriptId = triggeredByAura->GetModifier()->m_miscvalue;

    if(!pVictim || !pVictim->isAlive())
        return false;

    Item* castItem = triggeredByAura->GetCastItemGUID() && GetTypeId()==TYPEID_PLAYER
        ? ((Player*)this)->GetItemByGuid(triggeredByAura->GetCastItemGUID()) : NULL;

    uint32 triggered_spell_id = 0;

    switch(scriptId)
    {
        case 836:                                           // Improved Blizzard (Rank 1)
        {
            if (!procSpell || procSpell->SpellVisual[0]!=9487)
                return false;
            triggered_spell_id = 12484;
            break;
        }
        case 988:                                           // Improved Blizzard (Rank 2)
        {
            if (!procSpell || procSpell->SpellVisual[0]!=9487)
                return false;
            triggered_spell_id = 12485;
            break;
        }
        case 989:                                           // Improved Blizzard (Rank 3)
        {
            if (!procSpell || procSpell->SpellVisual[0]!=9487)
                return false;
            triggered_spell_id = 12486;
            break;
        }
        case 4086:                                          // Improved Mend Pet (Rank 1)
        case 4087:                                          // Improved Mend Pet (Rank 2)
        {
            int32 chance = triggeredByAura->GetSpellProto()->EffectBasePoints[triggeredByAura->GetEffIndex()];
            if(!roll_chance_i(chance))
                return false;

            triggered_spell_id = 24406;
            break;
        }
        case 4533:                                          // Dreamwalker Raiment 2 pieces bonus
        {
            // Chance 50%
            if (!roll_chance_i(50))
                return false;

            switch (pVictim->getPowerType())
            {
                case POWER_MANA:   triggered_spell_id = 28722; break;
                case POWER_RAGE:   triggered_spell_id = 28723; break;
                case POWER_ENERGY: triggered_spell_id = 28724; break;
                default:
                    return false;
            }
            break;
        }
        case 4537:                                          // Dreamwalker Raiment 6 pieces bonus
            triggered_spell_id = 28750;                     // Blessing of the Claw
            break;
        case 5497:                                          // Improved Mana Gems (Serpent-Coil Braid)
            triggered_spell_id = 37445;                     // Mana Surge
            break;
    }

    // not processed
    if(!triggered_spell_id)
        return false;

    // standard non-dummy case
    SpellEntry const* triggerEntry = sSpellStore.LookupEntry(triggered_spell_id);

    if(!triggerEntry)
    {
        sLog.outError("Unit::HandleOverrideClassScriptAuraProc: Spell %u triggering for class script id %u",triggered_spell_id,scriptId);
        return false;
    }

    if( cooldown && GetTypeId()==TYPEID_PLAYER && ((Player*)this)->HasSpellCooldown(triggered_spell_id))
        return false;

    CastSpell(pVictim, triggered_spell_id, true, castItem, triggeredByAura);

    if( cooldown && GetTypeId()==TYPEID_PLAYER )
        ((Player*)this)->AddSpellCooldown(triggered_spell_id,0,time(NULL) + cooldown);

    return true;
}

void Unit::setPowerType(Powers new_powertype)
{
    SetByteValue(UNIT_FIELD_BYTES_0, 3, new_powertype);

    if(GetTypeId() == TYPEID_PLAYER)
    {
        if(((Player*)this)->GetGroup())
            ((Player*)this)->SetGroupUpdateFlag(GROUP_UPDATE_FLAG_POWER_TYPE);
    }
    else if(((Creature*)this)->isPet())
    {
        Pet *pet = ((Pet*)this);
        if(pet->isControlled())
        {
            Unit *owner = GetOwner();
            if(owner && (owner->GetTypeId() == TYPEID_PLAYER) && ((Player*)owner)->GetGroup())
                ((Player*)owner)->SetGroupUpdateFlag(GROUP_UPDATE_FLAG_PET_POWER_TYPE);
        }
    }

    switch(new_powertype)
    {
        default:
        case POWER_MANA:
            break;
        case POWER_RAGE:
            SetMaxPower(POWER_RAGE,GetCreatePowers(POWER_RAGE));
            SetPower(   POWER_RAGE,0);
            break;
        case POWER_FOCUS:
            SetMaxPower(POWER_FOCUS,GetCreatePowers(POWER_FOCUS));
            SetPower(   POWER_FOCUS,GetCreatePowers(POWER_FOCUS));
            break;
        case POWER_ENERGY:
            SetMaxPower(POWER_ENERGY,GetCreatePowers(POWER_ENERGY));
            SetPower(   POWER_ENERGY,0);
            break;
        case POWER_HAPPINESS:
            SetMaxPower(POWER_HAPPINESS,GetCreatePowers(POWER_HAPPINESS));
            SetPower(POWER_HAPPINESS,GetCreatePowers(POWER_HAPPINESS));
            break;
    }
}

FactionTemplateEntry const* Unit::getFactionTemplateEntry() const
{
    FactionTemplateEntry const* entry = sFactionTemplateStore.LookupEntry(getFaction());
    if(!entry)
    {
        static uint64 guid = 0;                             // prevent repeating spam same faction problem

        if(GetGUID() != guid)
        {
            if(GetTypeId() == TYPEID_PLAYER)
                sLog.outError("Player %s have invalid faction (faction template id) #%u", ((Player*)this)->GetName(), getFaction());
            else
                sLog.outError("Creature (template id: %u) have invalid faction (faction template id) #%u", ((Creature*)this)->GetCreatureInfo()->Entry, getFaction());
            guid = GetGUID();
        }
    }
    return entry;
}

bool Unit::IsHostileTo(Unit const* unit) const
{
    // always non-hostile to self
    if(unit==this)
        return false;

    // always non-hostile to GM in GM mode
    if(unit->GetTypeId()==TYPEID_PLAYER && ((Player const*)unit)->isGameMaster())
        return false;

    // always hostile to enemy
    if(getVictim()==unit || unit->getVictim()==this)
        return true;

    // test pet/charm masters instead pers/charmeds
    Unit const* testerOwner = GetCharmerOrOwner();
    Unit const* targetOwner = unit->GetCharmerOrOwner();

    // always hostile to owner's enemy
    if(testerOwner && (testerOwner->getVictim()==unit || unit->getVictim()==testerOwner))
        return true;

    // always hostile to enemy owner
    if(targetOwner && (getVictim()==targetOwner || targetOwner->getVictim()==this))
        return true;

    // always hostile to owner of owner's enemy
    if(testerOwner && targetOwner && (testerOwner->getVictim()==targetOwner || targetOwner->getVictim()==testerOwner))
        return true;

    Unit const* tester = testerOwner ? testerOwner : this;
    Unit const* target = targetOwner ? targetOwner : unit;

    // always non-hostile to target with common owner, or to owner/pet
    if(tester==target)
        return false;

    // special cases (Duel, etc)
    if(tester->GetTypeId()==TYPEID_PLAYER && target->GetTypeId()==TYPEID_PLAYER)
    {
        Player const* pTester = (Player const*)tester;
        Player const* pTarget = (Player const*)target;

        // Duel
        if(pTester->duel && pTester->duel->opponent == pTarget && pTester->duel->startTime != 0)
            return true;

        // Group
        if(pTester->GetGroup() && pTester->GetGroup()==pTarget->GetGroup())
            return false;

        // Sanctuary
        if(pTarget->HasFlag(PLAYER_FLAGS, PLAYER_FLAGS_SANCTUARY) && pTester->HasFlag(PLAYER_FLAGS, PLAYER_FLAGS_SANCTUARY))
            return false;

        // PvP FFA state
        if(pTester->HasFlag(PLAYER_FLAGS, PLAYER_FLAGS_FFA_PVP) && pTarget->HasFlag(PLAYER_FLAGS, PLAYER_FLAGS_FFA_PVP))
            return true;

        //= PvP states
        // Green/Blue (can't attack)
        if(pTester->GetTeam()==pTarget->GetTeam())
            return false;

        // Red (can attack) if true, Blue/Yellow (can't attack) in another case
        return pTester->IsPvP() && pTarget->IsPvP();
    }

    // faction base cases
    FactionTemplateEntry const*tester_faction = tester->getFactionTemplateEntry();
    FactionTemplateEntry const*target_faction = target->getFactionTemplateEntry();
    if(!tester_faction || !target_faction)
        return false;

    if(target->isAttackingPlayer() && tester->IsContestedGuard())
        return true;

    // PvC forced reaction and reputation case
    if(tester->GetTypeId()==TYPEID_PLAYER)
    {
        // forced reaction
        ForcedReactions::const_iterator forceItr = ((Player*)tester)->m_forcedReactions.find(target_faction->faction);
        if(forceItr!=((Player*)tester)->m_forcedReactions.end())
            return forceItr->second <= REP_HOSTILE;

        // if faction have reputation then hostile state for tester at 100% dependent from at_war state
        if(FactionEntry const* raw_target_faction = sFactionStore.LookupEntry(target_faction->faction))
            if(raw_target_faction->reputationListID >=0)
                if(FactionState const* factionState = ((Player*)tester)->GetFactionState(raw_target_faction))
                    return (factionState->Flags & FACTION_FLAG_AT_WAR);
    }
    // CvP forced reaction and reputation case
    else if(target->GetTypeId()==TYPEID_PLAYER)
    {
        // forced reaction
        ForcedReactions::const_iterator forceItr = ((Player const*)target)->m_forcedReactions.find(tester_faction->faction);
        if(forceItr!=((Player const*)target)->m_forcedReactions.end())
            return forceItr->second <= REP_HOSTILE;

        // apply reputation state
        FactionEntry const* raw_tester_faction = sFactionStore.LookupEntry(tester_faction->faction);
        if(raw_tester_faction && raw_tester_faction->reputationListID >=0 )
            return ((Player const*)target)->GetReputationRank(raw_tester_faction) <= REP_HOSTILE;
    }

    // common faction based case (CvC,PvC,CvP)
    return tester_faction->IsHostileTo(*target_faction);
}

bool Unit::IsFriendlyTo(Unit const* unit) const
{
    // always friendly to self
    if(unit==this)
        return true;

    // always friendly to GM in GM mode
    if(unit->GetTypeId()==TYPEID_PLAYER && ((Player const*)unit)->isGameMaster())
        return true;

    // always non-friendly to enemy
    if(getVictim()==unit || unit->getVictim()==this)
        return false;

    // test pet/charm masters instead pers/charmeds
    Unit const* testerOwner = GetCharmerOrOwner();
    Unit const* targetOwner = unit->GetCharmerOrOwner();

    // always non-friendly to owner's enemy
    if(testerOwner && (testerOwner->getVictim()==unit || unit->getVictim()==testerOwner))
        return false;

    // always non-friendly to enemy owner
    if(targetOwner && (getVictim()==targetOwner || targetOwner->getVictim()==this))
        return false;

    // always non-friendly to owner of owner's enemy
    if(testerOwner && targetOwner && (testerOwner->getVictim()==targetOwner || targetOwner->getVictim()==testerOwner))
        return false;

    Unit const* tester = testerOwner ? testerOwner : this;
    Unit const* target = targetOwner ? targetOwner : unit;

    // always friendly to target with common owner, or to owner/pet
    if(tester==target)
        return true;

    // special cases (Duel)
    if(tester->GetTypeId()==TYPEID_PLAYER && target->GetTypeId()==TYPEID_PLAYER)
    {
        Player const* pTester = (Player const*)tester;
        Player const* pTarget = (Player const*)target;

        // Duel
        if(pTester->duel && pTester->duel->opponent == target && pTester->duel->startTime != 0)
            return false;

        // Group
        if(pTester->GetGroup() && pTester->GetGroup()==pTarget->GetGroup())
            return true;

        // Sanctuary
        if(pTarget->HasFlag(PLAYER_FLAGS, PLAYER_FLAGS_SANCTUARY) && pTester->HasFlag(PLAYER_FLAGS, PLAYER_FLAGS_SANCTUARY))
            return true;

        // PvP FFA state
        if(pTester->HasFlag(PLAYER_FLAGS, PLAYER_FLAGS_FFA_PVP) && pTarget->HasFlag(PLAYER_FLAGS, PLAYER_FLAGS_FFA_PVP))
            return false;

        //= PvP states
        // Green/Blue (non-attackable)
        if(pTester->GetTeam()==pTarget->GetTeam())
            return true;

        // Blue (friendly/non-attackable) if not PVP, or Yellow/Red in another case (attackable)
        return !pTarget->IsPvP();
    }

    // faction base cases
    FactionTemplateEntry const*tester_faction = tester->getFactionTemplateEntry();
    FactionTemplateEntry const*target_faction = target->getFactionTemplateEntry();
    if(!tester_faction || !target_faction)
        return false;

    if(target->isAttackingPlayer() && tester->IsContestedGuard())
        return false;

    // PvC forced reaction and reputation case
    if(tester->GetTypeId()==TYPEID_PLAYER)
    {
        // forced reaction
        ForcedReactions::const_iterator forceItr = ((Player const*)tester)->m_forcedReactions.find(target_faction->faction);
        if(forceItr!=((Player const*)tester)->m_forcedReactions.end())
            return forceItr->second >= REP_FRIENDLY;

        // if faction have reputation then friendly state for tester at 100% dependent from at_war state
        if(FactionEntry const* raw_target_faction = sFactionStore.LookupEntry(target_faction->faction))
            if(raw_target_faction->reputationListID >=0)
                if(FactionState const* FactionState = ((Player*)tester)->GetFactionState(raw_target_faction))
                    return !(FactionState->Flags & FACTION_FLAG_AT_WAR);
    }
    // CvP forced reaction and reputation case
    else if(target->GetTypeId()==TYPEID_PLAYER)
    {
        // forced reaction
        ForcedReactions::const_iterator forceItr = ((Player const*)target)->m_forcedReactions.find(tester_faction->faction);
        if(forceItr!=((Player const*)target)->m_forcedReactions.end())
            return forceItr->second >= REP_FRIENDLY;

        // apply reputation state
        if(FactionEntry const* raw_tester_faction = sFactionStore.LookupEntry(tester_faction->faction))
            if(raw_tester_faction->reputationListID >=0 )
                return ((Player const*)target)->GetReputationRank(raw_tester_faction) >= REP_FRIENDLY;
    }

    // common faction based case (CvC,PvC,CvP)
    return tester_faction->IsFriendlyTo(*target_faction);
}

bool Unit::IsHostileToPlayers() const
{
    FactionTemplateEntry const* my_faction = getFactionTemplateEntry();
    if(!my_faction)
        return false;

    FactionEntry const* raw_faction = sFactionStore.LookupEntry(my_faction->faction);
    if(raw_faction && raw_faction->reputationListID >=0 )
        return false;

    return my_faction->IsHostileToPlayers();
}

bool Unit::IsNeutralToAll() const
{
    FactionTemplateEntry const* my_faction = getFactionTemplateEntry();
    if(!my_faction)
        return true;

    FactionEntry const* raw_faction = sFactionStore.LookupEntry(my_faction->faction);
    if(raw_faction && raw_faction->reputationListID >=0 )
        return false;

    return my_faction->IsNeutralToAll();
}

bool Unit::Attack(Unit *victim, bool meleeAttack)
{
    if(!victim || victim == this)
        return false;

    // dead units can neither attack nor be attacked
    if(!isAlive() || !victim->isAlive())
        return false;

    // player cannot attack in mount state
    if(GetTypeId()==TYPEID_PLAYER && IsMounted())
        return false;

    // nobody can attack GM in GM-mode
    if(victim->GetTypeId()==TYPEID_PLAYER)
    {
        if(((Player*)victim)->isGameMaster())
            return false;
    }
    else
    {
        if(((Creature*)victim)->IsInEvadeMode())
            return false;
    }

    // remove SPELL_AURA_MOD_UNATTACKABLE at attack (in case non-interruptible spells stun aura applied also that not let attack)
    if(HasAuraType(SPELL_AURA_MOD_UNATTACKABLE))
        RemoveSpellsCausingAura(SPELL_AURA_MOD_UNATTACKABLE);

    if (m_attacking)
    {
        if (m_attacking == victim)
        {
            // switch to melee attack from ranged/magic
            if( meleeAttack && !hasUnitState(UNIT_STAT_MELEE_ATTACKING) )
            {
                addUnitState(UNIT_STAT_MELEE_ATTACKING);
                SendAttackStart(victim);
                return true;
            }
            return false;
        }
        AttackStop();
    }

    //Set our target
    SetUInt64Value(UNIT_FIELD_TARGET, victim->GetGUID());

    if(meleeAttack)
        addUnitState(UNIT_STAT_MELEE_ATTACKING);
    m_attacking = victim;
    m_attacking->_addAttacker(this);

    if(m_attacking->GetTypeId()==TYPEID_UNIT && ((Creature*)m_attacking)->AI())
        ((Creature*)m_attacking)->AI()->AttackedBy(this);

    if(GetTypeId()==TYPEID_UNIT)
    {
        WorldPacket data(SMSG_AI_REACTION, 12);
        data << uint64(GetGUID());
        data << uint32(AI_REACTION_AGGRO);                  // Aggro sound
        ((WorldObject*)this)->SendMessageToSet(&data, true);

        ((Creature*)this)->CallAssistance();
        ((Creature*)this)->SetCombatStartPosition(GetPositionX(), GetPositionY(), GetPositionZ());
    }

    // delay offhand weapon attack to next attack time
    if(haveOffhandWeapon())
        resetAttackTimer(OFF_ATTACK);

    if(meleeAttack)
        SendAttackStart(victim);

    return true;
}

bool Unit::AttackStop()
{
    if (!m_attacking)
        return false;

    Unit* victim = m_attacking;

    m_attacking->_removeAttacker(this);
    m_attacking = NULL;

    //Clear our target
    SetUInt64Value(UNIT_FIELD_TARGET, 0);

    clearUnitState(UNIT_STAT_MELEE_ATTACKING);

    InterruptSpell(CURRENT_MELEE_SPELL);

    if( GetTypeId()==TYPEID_UNIT )
    {
        // reset call assistance
        ((Creature*)this)->SetNoCallAssistance(false);
    }

    SendAttackStop(victim);

    return true;
}

void Unit::CombatStop(bool cast)
{
    if(cast& IsNonMeleeSpellCasted(false))
        InterruptNonMeleeSpells(false);

    AttackStop();
    RemoveAllAttackers();
    if( GetTypeId()==TYPEID_PLAYER )
        ((Player*)this)->SendAttackSwingCancelAttack();     // melee and ranged forced attack cancel
    ClearInCombat();
}

void Unit::CombatStopWithPets(bool cast)
{
    CombatStop(cast);
    if(Pet* pet = GetPet())
        pet->CombatStop(cast);
    if(Unit* charm = GetCharm())
        charm->CombatStop(cast);
    if(GetTypeId()==TYPEID_PLAYER)
    {
        GuardianPetList const& guardians = ((Player*)this)->GetGuardians();
        for(GuardianPetList::const_iterator itr = guardians.begin(); itr != guardians.end(); ++itr)
            if(Unit* guardian = Unit::GetUnit(*this,*itr))
                guardian->CombatStop(cast);
    }
}

bool Unit::isAttackingPlayer() const
{
    if(hasUnitState(UNIT_STAT_ATTACK_PLAYER))
        return true;

    Pet* pet = GetPet();
    if(pet && pet->isAttackingPlayer())
        return true;

    Unit* charmed = GetCharm();
    if(charmed && charmed->isAttackingPlayer())
        return true;

    for (int8 i = 0; i < MAX_TOTEM; i++)
    {
        if(m_TotemSlot[i])
        {
            Creature *totem = ObjectAccessor::GetCreature(*this, m_TotemSlot[i]);
            if(totem && totem->isAttackingPlayer())
                return true;
        }
    }

    return false;
}

void Unit::RemoveAllAttackers()
{
    while (!m_attackers.empty())
    {
        AttackerSet::iterator iter = m_attackers.begin();
        if(!(*iter)->AttackStop())
        {
            sLog.outError("WORLD: Unit has an attacker that isn't attacking it!");
            m_attackers.erase(iter);
        }
    }
}

void Unit::ModifyAuraState(AuraState flag, bool apply)
{
    if (apply)
    {
        if (!HasFlag(UNIT_FIELD_AURASTATE, 1<<(flag-1)))
        {
            SetFlag(UNIT_FIELD_AURASTATE, 1<<(flag-1));
            if(GetTypeId() == TYPEID_PLAYER)
            {
                const PlayerSpellMap& sp_list = ((Player*)this)->GetSpellMap();
                for (PlayerSpellMap::const_iterator itr = sp_list.begin(); itr != sp_list.end(); ++itr)
                {
                    if(itr->second->state == PLAYERSPELL_REMOVED) continue;
                    SpellEntry const *spellInfo = sSpellStore.LookupEntry(itr->first);
                    if (!spellInfo || !IsPassiveSpell(itr->first)) continue;
                    if (spellInfo->CasterAuraState == flag)
                        CastSpell(this, itr->first, true, NULL);
                }
            }
        }
    }
    else
    {
        if (HasFlag(UNIT_FIELD_AURASTATE,1<<(flag-1)))
        {
            RemoveFlag(UNIT_FIELD_AURASTATE, 1<<(flag-1));
            Unit::AuraMap& tAuras = GetAuras();
            for (Unit::AuraMap::iterator itr = tAuras.begin(); itr != tAuras.end();)
            {
                SpellEntry const* spellProto = (*itr).second->GetSpellProto();
                if (spellProto->CasterAuraState == flag)
                {
                    // exceptions (applied at state but not removed at state change)
                    // Rampage
                    if(spellProto->SpellIconID==2006 && spellProto->SpellFamilyName==SPELLFAMILY_WARRIOR && spellProto->SpellFamilyFlags==0x100000)
                    {
                        ++itr;
                        continue;
                    }

                    RemoveAura(itr);
                }
                else
                    ++itr;
            }
        }
    }
}

Unit *Unit::GetOwner() const
{
    uint64 ownerid = GetOwnerGUID();
    if(!ownerid)
        return NULL;
    return ObjectAccessor::GetUnit(*this, ownerid);
}

Unit *Unit::GetCharmer() const
{
    if(uint64 charmerid = GetCharmerGUID())
        return ObjectAccessor::GetUnit(*this, charmerid);
    return NULL;
}

Player* Unit::GetCharmerOrOwnerPlayerOrPlayerItself()
{
    uint64 guid = GetCharmerOrOwnerGUID();
    if(IS_PLAYER_GUID(guid))
        return ObjectAccessor::GetPlayer(*this, guid);

    return GetTypeId()==TYPEID_PLAYER ? (Player*)this : NULL;
}

Pet* Unit::GetPet() const
{
    if(uint64 pet_guid = GetPetGUID())
    {
        if(Pet* pet = ObjectAccessor::GetPet(pet_guid))
            return pet;

        sLog.outError("Unit::GetPet: Pet %u not exist.",GUID_LOPART(pet_guid));
        const_cast<Unit*>(this)->SetPet(0);
    }

    return NULL;
}

Unit* Unit::GetCharm() const
{
    if(uint64 charm_guid = GetCharmGUID())
    {
        if(Unit* pet = ObjectAccessor::GetUnit(*this, charm_guid))
            return pet;

        sLog.outError("Unit::GetCharm: Charmed creature %u not exist.",GUID_LOPART(charm_guid));
        const_cast<Unit*>(this)->SetCharm(0);
    }

    return NULL;
}

void Unit::SetPet(Pet* pet)
{
    SetUInt64Value(UNIT_FIELD_SUMMON, pet ? pet->GetGUID() : 0);

    // FIXME: hack, speed must be set only at follow
    if(pet)
        for(int i = 0; i < MAX_MOVE_TYPE; ++i)
            pet->SetSpeed(UnitMoveType(i), m_speed_rate[i], true);
}

void Unit::SetCharm(Unit* pet)
{
    SetUInt64Value(UNIT_FIELD_CHARM, pet ? pet->GetGUID() : 0);

    if(GetTypeId() == TYPEID_PLAYER)
        ((Player*)this)->m_mover = pet ? pet : this;
}

void Unit::UnsummonAllTotems()
{
    for (int8 i = 0; i < MAX_TOTEM; ++i)
    {
        if(!m_TotemSlot[i])
            continue;

        Creature *OldTotem = ObjectAccessor::GetCreature(*this, m_TotemSlot[i]);
        if (OldTotem && OldTotem->isTotem())
            ((Totem*)OldTotem)->UnSummon();
    }
}

void Unit::SendHealSpellLog(Unit *pVictim, uint32 SpellID, uint32 Damage, bool critical)
{
    // we guess size
    WorldPacket data(SMSG_SPELLHEALLOG, (8+8+4+4+1));
    data.append(pVictim->GetPackGUID());
    data.append(GetPackGUID());
    data << uint32(SpellID);
    data << uint32(Damage);
    data << uint32(0);                                      // over healing?
    data << uint8(critical ? 1 : 0);
    data << uint8(0);                                       // unused in client?
    SendMessageToSet(&data, true);
}

void Unit::SendEnergizeSpellLog(Unit *pVictim, uint32 SpellID, uint32 Damage, Powers powertype)
{
    WorldPacket data(SMSG_SPELLENERGIZELOG, (8+8+4+4+4+1));
    data.append(pVictim->GetPackGUID());
    data.append(GetPackGUID());
    data << uint32(SpellID);
    data << uint32(powertype);
    data << uint32(Damage);
    SendMessageToSet(&data, true);
}

uint32 Unit::SpellDamageBonus(Unit *pVictim, SpellEntry const *spellProto, uint32 pdamage, DamageEffectType damagetype)
{
    if(!spellProto || !pVictim || damagetype==DIRECT_DAMAGE )
        return pdamage;

    int32 BonusDamage = 0;
    if( GetTypeId()==TYPEID_UNIT )
    {
        // Pets just add their bonus damage to their spell damage
        // note that their spell damage is just gain of their own auras
        if (((Creature*)this)->isPet())
        {
            BonusDamage = ((Pet*)this)->GetBonusDamage();
        }
        // For totems get damage bonus from owner (statue isn't totem in fact)
        else if (((Creature*)this)->isTotem() && ((Totem*)this)->GetTotemType()!=TOTEM_STATUE)
        {
            if(Unit* owner = GetOwner())
                return owner->SpellDamageBonus(pVictim, spellProto, pdamage, damagetype);
        }
    }

    // Damage Done
    uint32 CastingTime = !IsChanneledSpell(spellProto) ? GetSpellCastTime(spellProto) : GetSpellDuration(spellProto);

    // Taken/Done fixed damage bonus auras
    int32 DoneAdvertisedBenefit  = SpellBaseDamageBonus(GetSpellSchoolMask(spellProto))+BonusDamage;
    int32 TakenAdvertisedBenefit = SpellBaseDamageBonusForVictim(GetSpellSchoolMask(spellProto), pVictim);

    // Damage over Time spells bonus calculation
    float DotFactor = 1.0f;
    if(damagetype == DOT)
    {
        int32 DotDuration = GetSpellDuration(spellProto);
        // 200% limit
        if(DotDuration > 0)
        {
            if(DotDuration > 30000) DotDuration = 30000;
            if(!IsChanneledSpell(spellProto)) DotFactor = DotDuration / 15000.0f;
            int x = 0;
            for(int j = 0; j < 3; j++)
            {
                if( spellProto->Effect[j] == SPELL_EFFECT_APPLY_AURA && (
                    spellProto->EffectApplyAuraName[j] == SPELL_AURA_PERIODIC_DAMAGE ||
                    spellProto->EffectApplyAuraName[j] == SPELL_AURA_PERIODIC_LEECH) )
                {
                    x = j;
                    break;
                }
            }
            int DotTicks = 6;
            if(spellProto->EffectAmplitude[x] != 0)
                DotTicks = DotDuration / spellProto->EffectAmplitude[x];
            if(DotTicks)
            {
                DoneAdvertisedBenefit /= DotTicks;
                TakenAdvertisedBenefit /= DotTicks;
            }
        }
    }

    // Taken/Done total percent damage auras
    float DoneTotalMod = 1.0f;
    float TakenTotalMod = 1.0f;

    // ..done
    AuraList const& mModDamagePercentDone = GetAurasByType(SPELL_AURA_MOD_DAMAGE_PERCENT_DONE);
    for(AuraList::const_iterator i = mModDamagePercentDone.begin(); i != mModDamagePercentDone.end(); ++i)
    {
        if( ((*i)->GetModifier()->m_miscvalue & GetSpellSchoolMask(spellProto)) &&
            (*i)->GetSpellProto()->EquippedItemClass == -1 &&
                                                            // -1 == any item class (not wand then)
            (*i)->GetSpellProto()->EquippedItemInventoryTypeMask == 0 )
                                                            // 0 == any inventory type (not wand then)
        {
            DoneTotalMod *= ((*i)->GetModifier()->m_amount+100.0f)/100.0f;
        }
    }

    uint32 creatureTypeMask = pVictim->GetCreatureTypeMask();
    AuraList const& mDamageDoneVersus = GetAurasByType(SPELL_AURA_MOD_DAMAGE_DONE_VERSUS);
    for(AuraList::const_iterator i = mDamageDoneVersus.begin();i != mDamageDoneVersus.end(); ++i)
        if(creatureTypeMask & uint32((*i)->GetModifier()->m_miscvalue))
            DoneTotalMod *= ((*i)->GetModifier()->m_amount+100.0f)/100.0f;

    // ..taken
    AuraList const& mModDamagePercentTaken = pVictim->GetAurasByType(SPELL_AURA_MOD_DAMAGE_PERCENT_TAKEN);
    for(AuraList::const_iterator i = mModDamagePercentTaken.begin(); i != mModDamagePercentTaken.end(); ++i)
        if( (*i)->GetModifier()->m_miscvalue & GetSpellSchoolMask(spellProto) )
            TakenTotalMod *= ((*i)->GetModifier()->m_amount+100.0f)/100.0f;

    // .. taken pct: scripted (increases damage of * against targets *)
    AuraList const& mOverrideClassScript = GetAurasByType(SPELL_AURA_OVERRIDE_CLASS_SCRIPTS);
    for(AuraList::const_iterator i = mOverrideClassScript.begin(); i != mOverrideClassScript.end(); ++i)
    {
        switch((*i)->GetModifier()->m_miscvalue)
        {
            //Molten Fury
            case 4920: case 4919:
                if(pVictim->HasAuraState(AURA_STATE_HEALTHLESS_20_PERCENT))
                    TakenTotalMod *= (100.0f+(*i)->GetModifier()->m_amount)/100.0f; break;
        }
    }

    // .. taken pct: dummy auras
    AuraList const& mDummyAuras = pVictim->GetAurasByType(SPELL_AURA_DUMMY);
    for(AuraList::const_iterator i = mDummyAuras.begin(); i != mDummyAuras.end(); ++i)
    {
        switch((*i)->GetSpellProto()->SpellIconID)
        {
            //Cheat Death
            case 2109:
                if( ((*i)->GetModifier()->m_miscvalue & GetSpellSchoolMask(spellProto)) )
                {
                    if(pVictim->GetTypeId() != TYPEID_PLAYER)
                        continue;
                    float mod = -((Player*)pVictim)->GetRatingBonusValue(CR_CRIT_TAKEN_SPELL)*2*4;
                    if (mod < (*i)->GetModifier()->m_amount)
                        mod = (*i)->GetModifier()->m_amount;
                    TakenTotalMod *= (mod+100.0f)/100.0f;
                }
                break;
            //Mangle
            case 2312:
                for(int j=0;j<3;j++)
                {
                    if(GetEffectMechanic(spellProto, j)==MECHANIC_BLEED)
                    {
                        TakenTotalMod *= (100.0f+(*i)->GetModifier()->m_amount)/100.0f;
                        break;
                    }
                }
                break;
        }
    }

    // Distribute Damage over multiple effects, reduce by AoE
    CastingTime = GetCastingTimeForBonus( spellProto, damagetype, CastingTime );

    // 50% for damage and healing spells for leech spells from damage bonus and 0% from healing
    for(int j = 0; j < 3; ++j)
    {
        if( spellProto->Effect[j] == SPELL_EFFECT_HEALTH_LEECH ||
            spellProto->Effect[j] == SPELL_EFFECT_APPLY_AURA && spellProto->EffectApplyAuraName[j] == SPELL_AURA_PERIODIC_LEECH )
        {
            CastingTime /= 2;
            break;
        }
    }

    switch(spellProto->SpellFamilyName)
    {
        case SPELLFAMILY_MAGE:
            // Ignite - do not modify, it is (8*Rank)% damage of procing Spell
            if(spellProto->Id==12654)
            {
                return pdamage;
            }
            // Ice Lance
            else if((spellProto->SpellFamilyFlags & 0x20000LL) && spellProto->SpellIconID == 186)
            {
                CastingTime /= 3;                           // applied 1/3 bonuses in case generic target
                if(pVictim->isFrozen())                     // and compensate this for frozen target.
                    TakenTotalMod *= 3.0f;
            }
            // Pyroblast - 115% of Fire Damage, DoT - 20% of Fire Damage
            else if((spellProto->SpellFamilyFlags & 0x400000LL) && spellProto->SpellIconID == 184 )
            {
                DotFactor = damagetype == DOT ? 0.2f : 1.0f;
                CastingTime = damagetype == DOT ? 3500 : 4025;
            }
            // Fireball - 100% of Fire Damage, DoT - 0% of Fire Damage
            else if((spellProto->SpellFamilyFlags & 0x1LL) && spellProto->SpellIconID == 185)
            {
                CastingTime = 3500;
                DotFactor = damagetype == DOT ? 0.0f : 1.0f;
            }
            // Molten armor
            else if (spellProto->SpellFamilyFlags & 0x0000000800000000LL)
            {
                CastingTime = 0;
            }
            // Arcane Missiles triggered spell
            else if ((spellProto->SpellFamilyFlags & 0x200000LL) && spellProto->SpellIconID == 225)
            {
                CastingTime = 1000;
            }
            // Blizzard triggered spell
            else if ((spellProto->SpellFamilyFlags & 0x80080LL) && spellProto->SpellIconID == 285)
            {
                CastingTime = 500;
            }
            break;
        case SPELLFAMILY_WARLOCK:
            // Life Tap
            if((spellProto->SpellFamilyFlags & 0x40000LL) && spellProto->SpellIconID == 208)
            {
                CastingTime = 2800;                         // 80% from +shadow damage
                DoneTotalMod = 1.0f;
                TakenTotalMod = 1.0f;
            }
            // Dark Pact
            else if((spellProto->SpellFamilyFlags & 0x80000000LL) && spellProto->SpellIconID == 154 && GetPetGUID())
            {
                CastingTime = 3360;                         // 96% from +shadow damage
                DoneTotalMod = 1.0f;
                TakenTotalMod = 1.0f;
            }
            // Soul Fire - 115% of Fire Damage
            else if((spellProto->SpellFamilyFlags & 0x8000000000LL) && spellProto->SpellIconID == 184)
            {
                CastingTime = 4025;
            }
            // Curse of Agony - 120% of Shadow Damage
            else if((spellProto->SpellFamilyFlags & 0x0000000400LL) && spellProto->SpellIconID == 544)
            {
                DotFactor = 1.2f;
            }
            // Drain Mana - 0% of Shadow Damage
            else if((spellProto->SpellFamilyFlags & 0x10LL) && spellProto->SpellIconID == 548)
            {
                CastingTime = 0;
            }
            // Drain Soul 214.3%
            else if ((spellProto->SpellFamilyFlags & 0x4000LL) && spellProto->SpellIconID == 113 )
            {
                CastingTime = 7500;
            }
            // Hellfire
            else if ((spellProto->SpellFamilyFlags & 0x40LL) && spellProto->SpellIconID == 937)
            {
                CastingTime = damagetype == DOT ? 5000 : 500; // self damage seems to be so
            }
            // Unstable Affliction - 180%
            else if (spellProto->Id == 31117 && spellProto->SpellIconID == 232)
            {
                CastingTime = 6300;
            }
            // Corruption 93%
            else if ((spellProto->SpellFamilyFlags & 0x2LL) && spellProto->SpellIconID == 313)
            {
                DotFactor = 0.93f;
            }
            break;
        case SPELLFAMILY_PALADIN:
            // Consecration - 95% of Holy Damage
            if((spellProto->SpellFamilyFlags & 0x20LL) && spellProto->SpellIconID == 51)
            {
                DotFactor = 0.95f;
                CastingTime = 3500;
            }
            // Seal of Righteousness - 10.2%/9.8% ( based on weapon type ) of Holy Damage, multiplied by weapon speed
            else if((spellProto->SpellFamilyFlags & 0x8000000LL) && spellProto->SpellIconID == 25)
            {
                Item *item = ((Player*)this)->GetItemByPos(INVENTORY_SLOT_BAG_0, EQUIPMENT_SLOT_MAINHAND);
                float wspeed = GetAttackTime(BASE_ATTACK)/1000.0f;

                if( item && item->GetProto()->InventoryType == INVTYPE_2HWEAPON)
                   CastingTime = uint32(wspeed*3500*0.102f);
                else
                   CastingTime = uint32(wspeed*3500*0.098f);
            }
            // Judgement of Righteousness - 73%
            else if ((spellProto->SpellFamilyFlags & 1024) && spellProto->SpellIconID == 25)
            {
                CastingTime = 2555;
            }
            // Seal of Vengeance - 17% per Fully Stacked Tick - 5 Applications
            else if ((spellProto->SpellFamilyFlags & 0x80000000000LL) && spellProto->SpellIconID == 2292)
            {
                DotFactor = 0.17f;
                CastingTime = 3500;
            }
            // Holy shield - 5% of Holy Damage
            else if ((spellProto->SpellFamilyFlags & 0x4000000000LL) && spellProto->SpellIconID == 453)
            {
                CastingTime = 175;
            }
            // Blessing of Sanctuary - 0%
            else if ((spellProto->SpellFamilyFlags & 0x10000000LL) && spellProto->SpellIconID == 29)
            {
                CastingTime = 0;
            }
            // Seal of Righteousness trigger - already computed for parent spell
            else if ( spellProto->SpellFamilyName==SPELLFAMILY_PALADIN && spellProto->SpellIconID==25 && spellProto->AttributesEx4 & 0x00800000LL )
            {
                return pdamage;
            }
            break;
        case  SPELLFAMILY_SHAMAN:
            // totem attack
            if (spellProto->SpellFamilyFlags & 0x000040000000LL)
            {
                if (spellProto->SpellIconID == 33)          // Fire Nova totem attack must be 21.4%(untested)
                    CastingTime = 749;                      // ignore CastingTime and use as modifier
                else if (spellProto->SpellIconID == 680)    // Searing Totem attack 8%
                    CastingTime = 280;                      // ignore CastingTime and use as modifier
                else if (spellProto->SpellIconID == 37)     // Magma totem attack must be 6.67%(untested)
                    CastingTime = 234;                      // ignore CastingTimePenalty and use as modifier
            }
            // Lightning Shield (and proc shield from T2 8 pieces bonus ) 33% per charge
            else if( (spellProto->SpellFamilyFlags & 0x00000000400LL) || spellProto->Id == 23552)
                CastingTime = 1155;                         // ignore CastingTimePenalty and use as modifier
            break;
        case SPELLFAMILY_PRIEST:
            // Mana Burn - 0% of Shadow Damage
            if((spellProto->SpellFamilyFlags & 0x10LL) && spellProto->SpellIconID == 212)
            {
                CastingTime = 0;
            }
            // Mind Flay - 59% of Shadow Damage
            else if((spellProto->SpellFamilyFlags & 0x800000LL) && spellProto->SpellIconID == 548)
            {
                CastingTime = 2065;
            }
            // Holy Fire - 86.71%, DoT - 16.5%
            else if ((spellProto->SpellFamilyFlags & 0x100000LL) && spellProto->SpellIconID == 156)
            {
                DotFactor = damagetype == DOT ? 0.165f : 1.0f;
                CastingTime = damagetype == DOT ? 3500 : 3035;
            }
            // Shadowguard - 28% per charge
            else if ((spellProto->SpellFamilyFlags & 0x2000000LL) && spellProto->SpellIconID == 19)
            {
                CastingTime = 980;
            }
            // Touch of Weakeness - 10%
            else if ((spellProto->SpellFamilyFlags & 0x80000LL) && spellProto->SpellIconID == 1591)
            {
                CastingTime = 350;
            }
            // Reflective Shield (back damage) - 0% (other spells fit to check not have damage effects/auras)
            else if (spellProto->SpellFamilyFlags == 0 && spellProto->SpellIconID == 566)
            {
                CastingTime = 0;
            }
            // Holy Nova - 14%
            else if ((spellProto->SpellFamilyFlags & 0x400000LL) && spellProto->SpellIconID == 1874)
            {
                CastingTime = 500;
            }
            break;
        case SPELLFAMILY_DRUID:
            // Hurricane triggered spell
            if((spellProto->SpellFamilyFlags & 0x400000LL) && spellProto->SpellIconID == 220)
            {
                CastingTime = 500;
            }
            break;
        case SPELLFAMILY_WARRIOR:
        case SPELLFAMILY_HUNTER:
        case SPELLFAMILY_ROGUE:
            CastingTime = 0;
            break;
        default:
            break;
    }

    float LvlPenalty = CalculateLevelPenalty(spellProto);

    // Spellmod SpellDamage
    float SpellModSpellDamage = 100.0f;

    if(Player* modOwner = GetSpellModOwner())
        modOwner->ApplySpellMod(spellProto->Id,SPELLMOD_SPELL_BONUS_DAMAGE,SpellModSpellDamage);

    SpellModSpellDamage /= 100.0f;

    float DoneActualBenefit = DoneAdvertisedBenefit * (CastingTime / 3500.0f) * DotFactor * SpellModSpellDamage * LvlPenalty;
    float TakenActualBenefit = TakenAdvertisedBenefit * (CastingTime / 3500.0f) * DotFactor * LvlPenalty;

    float tmpDamage = (float(pdamage)+DoneActualBenefit)*DoneTotalMod;

    // Add flat bonus from spell damage versus
    tmpDamage += GetTotalAuraModifierByMiscMask(SPELL_AURA_MOD_FLAT_SPELL_DAMAGE_VERSUS, creatureTypeMask);

    // apply spellmod to Done damage
    if(Player* modOwner = GetSpellModOwner())
        modOwner->ApplySpellMod(spellProto->Id, damagetype == DOT ? SPELLMOD_DOT : SPELLMOD_DAMAGE, tmpDamage);

    tmpDamage = (tmpDamage+TakenActualBenefit)*TakenTotalMod;

    if( GetTypeId() == TYPEID_UNIT && !((Creature*)this)->isPet() )
        tmpDamage *= ((Creature*)this)->GetSpellDamageMod(((Creature*)this)->GetCreatureInfo()->rank);

    return tmpDamage > 0 ? uint32(tmpDamage) : 0;
}

int32 Unit::SpellBaseDamageBonus(SpellSchoolMask schoolMask)
{
    int32 DoneAdvertisedBenefit = 0;

    // ..done
    AuraList const& mDamageDone = GetAurasByType(SPELL_AURA_MOD_DAMAGE_DONE);
    for(AuraList::const_iterator i = mDamageDone.begin();i != mDamageDone.end(); ++i)
        if(((*i)->GetModifier()->m_miscvalue & schoolMask) != 0 &&
        (*i)->GetSpellProto()->EquippedItemClass == -1 &&
                                                            // -1 == any item class (not wand then)
        (*i)->GetSpellProto()->EquippedItemInventoryTypeMask == 0 )
                                                            // 0 == any inventory type (not wand then)
            DoneAdvertisedBenefit += (*i)->GetModifier()->m_amount;

    if (GetTypeId() == TYPEID_PLAYER)
    {
        // Damage bonus from stats
        AuraList const& mDamageDoneOfStatPercent = GetAurasByType(SPELL_AURA_MOD_SPELL_DAMAGE_OF_STAT_PERCENT);
        for(AuraList::const_iterator i = mDamageDoneOfStatPercent.begin();i != mDamageDoneOfStatPercent.end(); ++i)
        {
            if((*i)->GetModifier()->m_miscvalue & schoolMask)
            {
                SpellEntry const* iSpellProto = (*i)->GetSpellProto();
                uint8 eff = (*i)->GetEffIndex();

                // stat used dependent from next effect aura SPELL_AURA_MOD_SPELL_HEALING presence and misc value (stat index)
                Stats usedStat = STAT_INTELLECT;
                if(eff < 2 && iSpellProto->EffectApplyAuraName[eff+1]==SPELL_AURA_MOD_SPELL_HEALING_OF_STAT_PERCENT)
                    usedStat = Stats(iSpellProto->EffectMiscValue[eff+1]);

                DoneAdvertisedBenefit += int32(GetStat(usedStat) * (*i)->GetModifier()->m_amount / 100.0f);
            }
        }
        // ... and attack power
        AuraList const& mDamageDonebyAP = GetAurasByType(SPELL_AURA_MOD_SPELL_DAMAGE_OF_ATTACK_POWER);
        for(AuraList::const_iterator i =mDamageDonebyAP.begin();i != mDamageDonebyAP.end(); ++i)
            if ((*i)->GetModifier()->m_miscvalue & schoolMask)
                DoneAdvertisedBenefit += int32(GetTotalAttackPowerValue(BASE_ATTACK) * (*i)->GetModifier()->m_amount / 100.0f);

    }
    return DoneAdvertisedBenefit;
}

int32 Unit::SpellBaseDamageBonusForVictim(SpellSchoolMask schoolMask, Unit *pVictim)
{
    uint32 creatureTypeMask = pVictim->GetCreatureTypeMask();

    int32 TakenAdvertisedBenefit = 0;
    // ..done (for creature type by mask) in taken
    AuraList const& mDamageDoneCreature = GetAurasByType(SPELL_AURA_MOD_DAMAGE_DONE_CREATURE);
    for(AuraList::const_iterator i = mDamageDoneCreature.begin();i != mDamageDoneCreature.end(); ++i)
        if(creatureTypeMask & uint32((*i)->GetModifier()->m_miscvalue))
            TakenAdvertisedBenefit += (*i)->GetModifier()->m_amount;

    // ..taken
    AuraList const& mDamageTaken = pVictim->GetAurasByType(SPELL_AURA_MOD_DAMAGE_TAKEN);
    for(AuraList::const_iterator i = mDamageTaken.begin();i != mDamageTaken.end(); ++i)
        if(((*i)->GetModifier()->m_miscvalue & schoolMask) != 0)
            TakenAdvertisedBenefit += (*i)->GetModifier()->m_amount;

    return TakenAdvertisedBenefit;
}

bool Unit::isSpellCrit(Unit *pVictim, SpellEntry const *spellProto, SpellSchoolMask schoolMask, WeaponAttackType attackType)
{
    // not critting spell
    if((spellProto->AttributesEx2 & SPELL_ATTR_EX2_CANT_CRIT))
        return false;

    float crit_chance = 0.0f;
    switch(spellProto->DmgClass)
    {
        case SPELL_DAMAGE_CLASS_NONE:
            return false;
        case SPELL_DAMAGE_CLASS_MAGIC:
        {
            if (schoolMask & SPELL_SCHOOL_MASK_NORMAL)
                crit_chance = 0.0f;
            // For other schools
            else if (GetTypeId() == TYPEID_PLAYER)
                crit_chance = GetFloatValue( PLAYER_SPELL_CRIT_PERCENTAGE1 + GetFirstSchoolInMask(schoolMask));
            else
            {
                crit_chance = m_baseSpellCritChance;
                crit_chance += GetTotalAuraModifierByMiscMask(SPELL_AURA_MOD_SPELL_CRIT_CHANCE_SCHOOL, schoolMask);
            }
            // taken
            if (pVictim && !IsPositiveSpell(spellProto->Id))
            {
                // Modify critical chance by victim SPELL_AURA_MOD_ATTACKER_SPELL_CRIT_CHANCE
                crit_chance += pVictim->GetTotalAuraModifierByMiscMask(SPELL_AURA_MOD_ATTACKER_SPELL_CRIT_CHANCE, schoolMask);
                // Modify critical chance by victim SPELL_AURA_MOD_ATTACKER_SPELL_AND_WEAPON_CRIT_CHANCE
                crit_chance += pVictim->GetTotalAuraModifier(SPELL_AURA_MOD_ATTACKER_SPELL_AND_WEAPON_CRIT_CHANCE);
                // Modify by player victim resilience
                if (pVictim->GetTypeId() == TYPEID_PLAYER)
                    crit_chance -= ((Player*)pVictim)->GetRatingBonusValue(CR_CRIT_TAKEN_SPELL);
                // scripted (increase crit chance ... against ... target by x%
                if(pVictim->isFrozen()) // Shatter
                {
                    AuraList const& mOverrideClassScript = GetAurasByType(SPELL_AURA_OVERRIDE_CLASS_SCRIPTS);
                    for(AuraList::const_iterator i = mOverrideClassScript.begin(); i != mOverrideClassScript.end(); ++i)
                    {
                        switch((*i)->GetModifier()->m_miscvalue)
                        {
                            case 849: crit_chance+= 10.0f; break; //Shatter Rank 1
                            case 910: crit_chance+= 20.0f; break; //Shatter Rank 2
                            case 911: crit_chance+= 30.0f; break; //Shatter Rank 3
                            case 912: crit_chance+= 40.0f; break; //Shatter Rank 4
                            case 913: crit_chance+= 50.0f; break; //Shatter Rank 5
                        }
                    }
                }
            }
            break;
        }
        case SPELL_DAMAGE_CLASS_MELEE:
        case SPELL_DAMAGE_CLASS_RANGED:
        {
            if (pVictim)
            {
                crit_chance = GetUnitCriticalChance(attackType, pVictim);
                crit_chance+= (int32(GetMaxSkillValueForLevel(pVictim)) - int32(pVictim->GetDefenseSkillValue(this))) * 0.04f;
                crit_chance+= GetTotalAuraModifierByMiscMask(SPELL_AURA_MOD_SPELL_CRIT_CHANCE_SCHOOL, schoolMask);
            }
            break;
        }
        default:
            return false;
    }
    // percent done
    // only players use intelligence for critical chance computations
    if(Player* modOwner = GetSpellModOwner())
        modOwner->ApplySpellMod(spellProto->Id, SPELLMOD_CRITICAL_CHANCE, crit_chance);

    crit_chance = crit_chance > 0.0f ? crit_chance : 0.0f;
    if (roll_chance_f(crit_chance))
        return true;
    return false;
}

uint32 Unit::SpellCriticalBonus(SpellEntry const *spellProto, uint32 damage, Unit *pVictim)
{
    // Calculate critical bonus
    int32 crit_bonus;
    switch(spellProto->DmgClass)
    {
        case SPELL_DAMAGE_CLASS_MELEE:                      // for melee based spells is 100%
        case SPELL_DAMAGE_CLASS_RANGED:
            // TODO: write here full calculation for melee/ranged spells
            crit_bonus = damage;
            break;
        default:
            crit_bonus = damage / 2;                        // for spells is 50%
            break;
    }

    // adds additional damage to crit_bonus (from talents)
    if(Player* modOwner = GetSpellModOwner())
        modOwner->ApplySpellMod(spellProto->Id, SPELLMOD_CRIT_DAMAGE_BONUS, crit_bonus);

    if(pVictim)
    {
        uint32 creatureTypeMask = pVictim->GetCreatureTypeMask();
        crit_bonus = int32(crit_bonus * GetTotalAuraMultiplierByMiscMask(SPELL_AURA_MOD_CRIT_PERCENT_VERSUS, creatureTypeMask));
    }

    if(crit_bonus > 0)
        damage += crit_bonus;

    return damage;
}

uint32 Unit::SpellHealingBonus(SpellEntry const *spellProto, uint32 healamount, DamageEffectType damagetype, Unit *pVictim)
{
    // For totems get healing bonus from owner (statue isn't totem in fact)
    if( GetTypeId()==TYPEID_UNIT && ((Creature*)this)->isTotem() && ((Totem*)this)->GetTotemType()!=TOTEM_STATUE)
        if(Unit* owner = GetOwner())
            return owner->SpellHealingBonus(spellProto, healamount, damagetype, pVictim);

    // Healing Done

    // These Spells are doing fixed amount of healing (TODO found less hack-like check)
    if (spellProto->Id == 15290 || spellProto->Id == 39373 ||
        spellProto->Id == 33778 || spellProto->Id == 379   ||
        spellProto->Id == 38395 || spellProto->Id == 40972)
        return healamount;

    int32 AdvertisedBenefit = SpellBaseHealingBonus(GetSpellSchoolMask(spellProto));
    uint32 CastingTime = GetSpellCastTime(spellProto);

    // Healing Taken
    AdvertisedBenefit += SpellBaseHealingBonusForVictim(GetSpellSchoolMask(spellProto), pVictim);

    // Blessing of Light dummy effects healing taken from Holy Light and Flash of Light
    if (spellProto->SpellFamilyName == SPELLFAMILY_PALADIN && (spellProto->SpellFamilyFlags & 0x00000000C0000000LL))
    {
        AuraList const& mDummyAuras = pVictim->GetAurasByType(SPELL_AURA_DUMMY);
        for(AuraList::const_iterator i = mDummyAuras.begin();i != mDummyAuras.end(); ++i)
        {
            if((*i)->GetSpellProto()->SpellVisual[0] == 9180)
            {
                // Flash of Light
                if ((spellProto->SpellFamilyFlags & 0x0000000040000000LL) && (*i)->GetEffIndex() == 1)
                    AdvertisedBenefit += (*i)->GetModifier()->m_amount;
                // Holy Light
                else if ((spellProto->SpellFamilyFlags & 0x0000000080000000LL) && (*i)->GetEffIndex() == 0)
                    AdvertisedBenefit += (*i)->GetModifier()->m_amount;
            }
        }
    }

    float ActualBenefit = 0.0f;

    if (AdvertisedBenefit != 0)
    {
        // Healing over Time spells
        float DotFactor = 1.0f;
        if(damagetype == DOT)
        {
            int32 DotDuration = GetSpellDuration(spellProto);
            if(DotDuration > 0)
            {
                // 200% limit
                if(DotDuration > 30000) DotDuration = 30000;
                if(!IsChanneledSpell(spellProto)) DotFactor = DotDuration / 15000.0f;
                int x = 0;
                for(int j = 0; j < 3; j++)
                {
                    if( spellProto->Effect[j] == SPELL_EFFECT_APPLY_AURA && (
                        spellProto->EffectApplyAuraName[j] == SPELL_AURA_PERIODIC_HEAL ||
                        spellProto->EffectApplyAuraName[j] == SPELL_AURA_PERIODIC_LEECH) )
                    {
                        x = j;
                        break;
                    }
                }
                int DotTicks = 6;
                if(spellProto->EffectAmplitude[x] != 0)
                    DotTicks = DotDuration / spellProto->EffectAmplitude[x];
                if(DotTicks)
                    AdvertisedBenefit /= DotTicks;
            }
        }

        // distribute healing to all effects, reduce AoE damage
        CastingTime = GetCastingTimeForBonus( spellProto, damagetype, CastingTime );

        // 0% bonus for damage and healing spells for leech spells from healing bonus
        for(int j = 0; j < 3; ++j)
        {
            if( spellProto->Effect[j] == SPELL_EFFECT_HEALTH_LEECH ||
                spellProto->Effect[j] == SPELL_EFFECT_APPLY_AURA && spellProto->EffectApplyAuraName[j] == SPELL_AURA_PERIODIC_LEECH )
            {
                CastingTime = 0;
                break;
            }
        }

        // Exception
        switch (spellProto->SpellFamilyName)
        {
            case  SPELLFAMILY_SHAMAN:
                // Healing stream from totem (add 6% per tick from hill bonus owner)
                if (spellProto->SpellFamilyFlags & 0x000000002000LL)
                    CastingTime = 210;
                // Earth Shield 30% per charge
                else if (spellProto->SpellFamilyFlags & 0x40000000000LL)
                    CastingTime = 1050;
                break;
            case  SPELLFAMILY_DRUID:
                // Lifebloom
                if (spellProto->SpellFamilyFlags & 0x1000000000LL)
                {
                    CastingTime = damagetype == DOT ? 3500 : 1200;
                    DotFactor = damagetype == DOT ? 0.519f : 1.0f;
                }
                // Tranquility triggered spell
                else if (spellProto->SpellFamilyFlags & 0x80LL)
                    CastingTime = 667;
                // Rejuvenation
                else if (spellProto->SpellFamilyFlags & 0x10LL)
                    DotFactor = 0.845f;
                // Regrowth
                else if (spellProto->SpellFamilyFlags & 0x40LL)
                {
                    DotFactor = damagetype == DOT ? 0.705f : 1.0f;
                    CastingTime = damagetype == DOT ? 3500 : 1010;
                }
                break;
            case SPELLFAMILY_PRIEST:
                // Holy Nova - 14%
                if ((spellProto->SpellFamilyFlags & 0x8000000LL) && spellProto->SpellIconID == 1874)
                    CastingTime = 500;
                break;
            case SPELLFAMILY_PALADIN:
                // Seal and Judgement of Light
                if ( spellProto->SpellFamilyFlags & 0x100040000LL )
                    CastingTime = 0;
                break;
            case SPELLFAMILY_WARRIOR:
            case SPELLFAMILY_ROGUE:
            case SPELLFAMILY_HUNTER:
                CastingTime = 0;
                break;
        }

        float LvlPenalty = CalculateLevelPenalty(spellProto);

        // Spellmod SpellDamage
        float SpellModSpellDamage = 100.0f;

        if(Player* modOwner = GetSpellModOwner())
            modOwner->ApplySpellMod(spellProto->Id,SPELLMOD_SPELL_BONUS_DAMAGE,SpellModSpellDamage);

        SpellModSpellDamage /= 100.0f;

        ActualBenefit = (float)AdvertisedBenefit * ((float)CastingTime / 3500.0f) * DotFactor * SpellModSpellDamage * LvlPenalty;
    }

    // use float as more appropriate for negative values and percent applying
    float heal = healamount + ActualBenefit;

    // TODO: check for ALL/SPELLS type
    // Healing done percent
    AuraList const& mHealingDonePct = GetAurasByType(SPELL_AURA_MOD_HEALING_DONE_PERCENT);
    for(AuraList::const_iterator i = mHealingDonePct.begin();i != mHealingDonePct.end(); ++i)
        heal *= (100.0f + (*i)->GetModifier()->m_amount) / 100.0f;

    // apply spellmod to Done amount
    if(Player* modOwner = GetSpellModOwner())
        modOwner->ApplySpellMod(spellProto->Id, damagetype == DOT ? SPELLMOD_DOT : SPELLMOD_DAMAGE, heal);

    // Healing Wave cast
    if (spellProto->SpellFamilyName == SPELLFAMILY_SHAMAN && spellProto->SpellFamilyFlags & 0x0000000000000040LL)
    {
        // Search for Healing Way on Victim (stack up to 3 time)
        int32 pctMod = 0;
        Unit::AuraList const& auraDummy = pVictim->GetAurasByType(SPELL_AURA_DUMMY);
        for(Unit::AuraList::const_iterator itr = auraDummy.begin(); itr!=auraDummy.end(); ++itr)
            if((*itr)->GetId() == 29203)
                pctMod += (*itr)->GetModifier()->m_amount;
        // Apply bonus
        if (pctMod)
            heal = heal * (100 + pctMod) / 100;
    }

    // Healing taken percent
    float minval = pVictim->GetMaxNegativeAuraModifier(SPELL_AURA_MOD_HEALING_PCT);
    if(minval)
        heal *= (100.0f + minval) / 100.0f;

    float maxval = pVictim->GetMaxPositiveAuraModifier(SPELL_AURA_MOD_HEALING_PCT);
    if(maxval)
        heal *= (100.0f + maxval) / 100.0f;

    if (heal < 0) heal = 0;

    return uint32(heal);
}

int32 Unit::SpellBaseHealingBonus(SpellSchoolMask schoolMask)
{
    int32 AdvertisedBenefit = 0;

    AuraList const& mHealingDone = GetAurasByType(SPELL_AURA_MOD_HEALING_DONE);
    for(AuraList::const_iterator i = mHealingDone.begin();i != mHealingDone.end(); ++i)
        if(((*i)->GetModifier()->m_miscvalue & schoolMask) != 0)
            AdvertisedBenefit += (*i)->GetModifier()->m_amount;

    // Healing bonus of spirit, intellect and strength
    if (GetTypeId() == TYPEID_PLAYER)
    {
        // Healing bonus from stats
        AuraList const& mHealingDoneOfStatPercent = GetAurasByType(SPELL_AURA_MOD_SPELL_HEALING_OF_STAT_PERCENT);
        for(AuraList::const_iterator i = mHealingDoneOfStatPercent.begin();i != mHealingDoneOfStatPercent.end(); ++i)
        {
            // stat used dependent from misc value (stat index)
            Stats usedStat = Stats((*i)->GetSpellProto()->EffectMiscValue[(*i)->GetEffIndex()]);
            AdvertisedBenefit += int32(GetStat(usedStat) * (*i)->GetModifier()->m_amount / 100.0f);
        }

        // ... and attack power
        AuraList const& mHealingDonebyAP = GetAurasByType(SPELL_AURA_MOD_SPELL_HEALING_OF_ATTACK_POWER);
        for(AuraList::const_iterator i = mHealingDonebyAP.begin();i != mHealingDonebyAP.end(); ++i)
            if ((*i)->GetModifier()->m_miscvalue & schoolMask)
                AdvertisedBenefit += int32(GetTotalAttackPowerValue(BASE_ATTACK) * (*i)->GetModifier()->m_amount / 100.0f);
    }
    return AdvertisedBenefit;
}

int32 Unit::SpellBaseHealingBonusForVictim(SpellSchoolMask schoolMask, Unit *pVictim)
{
    int32 AdvertisedBenefit = 0;
    AuraList const& mDamageTaken = pVictim->GetAurasByType(SPELL_AURA_MOD_HEALING);
    for(AuraList::const_iterator i = mDamageTaken.begin();i != mDamageTaken.end(); ++i)
        if(((*i)->GetModifier()->m_miscvalue & schoolMask) != 0)
            AdvertisedBenefit += (*i)->GetModifier()->m_amount;
    return AdvertisedBenefit;
}

bool Unit::IsImmunedToDamage(SpellSchoolMask shoolMask, bool useCharges)
{
    // no charges dependent checks
    SpellImmuneList const& schoolList = m_spellImmune[IMMUNITY_SCHOOL];
    for (SpellImmuneList::const_iterator itr = schoolList.begin(); itr != schoolList.end(); ++itr)
        if(itr->type & shoolMask)
            return true;

    // charges dependent checks
    SpellImmuneList const& damageList = m_spellImmune[IMMUNITY_DAMAGE];
    for (SpellImmuneList::const_iterator itr = damageList.begin(); itr != damageList.end(); ++itr)
    {
        if(itr->type & shoolMask)
        {
            if(useCharges)
            {
                AuraList const& auraDamageImmunity = GetAurasByType(SPELL_AURA_DAMAGE_IMMUNITY);
                for(AuraList::const_iterator auraItr = auraDamageImmunity.begin(); auraItr != auraDamageImmunity.end(); ++auraItr)
                {
                    if((*auraItr)->GetId()==itr->spellId)
                    {
                        if((*auraItr)->m_procCharges > 0)
                        {
                            --(*auraItr)->m_procCharges;
                            if((*auraItr)->m_procCharges==0)
                                RemoveAurasDueToSpell(itr->spellId);
                        }
                        break;
                    }
                }
            }
            return true;
        }
    }

    return false;
}

bool Unit::IsImmunedToSpell(SpellEntry const* spellInfo, bool useCharges)
{
    if (!spellInfo)
        return false;

    // no charges first

    //FIX ME this hack: don't get feared if stunned
    if (spellInfo->Mechanic == MECHANIC_FEAR )
    {
        if ( hasUnitState(UNIT_STAT_STUNNED) )
            return true;
    }

    // not have spells with charges currently
    SpellImmuneList const& dispelList = m_spellImmune[IMMUNITY_DISPEL];
    for(SpellImmuneList::const_iterator itr = dispelList.begin(); itr != dispelList.end(); ++itr)
        if(itr->type == spellInfo->Dispel)
            return true;

    if( !(spellInfo->AttributesEx & SPELL_ATTR_EX_UNAFFECTED_BY_SCHOOL_IMMUNE))               // unaffected by school immunity
    {
        // not have spells with charges currently
        SpellImmuneList const& schoolList = m_spellImmune[IMMUNITY_SCHOOL];
        for(SpellImmuneList::const_iterator itr = schoolList.begin(); itr != schoolList.end(); ++itr)
            if( !(IsPositiveSpell(itr->spellId) && IsPositiveSpell(spellInfo->Id)) &&
                (itr->type & GetSpellSchoolMask(spellInfo)) )
                return true;
    }

    // charges dependent checks

    SpellImmuneList const& mechanicList = m_spellImmune[IMMUNITY_MECHANIC];
    for(SpellImmuneList::const_iterator itr = mechanicList.begin(); itr != mechanicList.end(); ++itr)
    {
        if(itr->type == spellInfo->Mechanic)
        {
            if(useCharges)
            {
                AuraList const& auraMechImmunity = GetAurasByType(SPELL_AURA_MECHANIC_IMMUNITY);
                for(AuraList::const_iterator auraItr = auraMechImmunity.begin(); auraItr != auraMechImmunity.end(); ++auraItr)
                {
                    if((*auraItr)->GetId()==itr->spellId)
                    {
                        if((*auraItr)->m_procCharges > 0)
                        {
                            --(*auraItr)->m_procCharges;
                            if((*auraItr)->m_procCharges==0)
                                RemoveAurasDueToSpell(itr->spellId);
                        }
                        break;
                    }
                }
            }
            return true;
        }
    }

    return false;
}

bool Unit::IsImmunedToSpellEffect(uint32 effect, uint32 mechanic) const
{
    //If m_immuneToEffect type contain this effect type, IMMUNE effect.
    SpellImmuneList const& effectList = m_spellImmune[IMMUNITY_EFFECT];
    for (SpellImmuneList::const_iterator itr = effectList.begin(); itr != effectList.end(); ++itr)
        if(itr->type == effect)
            return true;

    SpellImmuneList const& mechanicList = m_spellImmune[IMMUNITY_MECHANIC];
    for (SpellImmuneList::const_iterator itr = mechanicList.begin(); itr != mechanicList.end(); ++itr)
        if(itr->type == mechanic)
            return true;

    return false;
}

bool Unit::IsDamageToThreatSpell(SpellEntry const * spellInfo) const
{
    if(!spellInfo)
        return false;

    uint32 family = spellInfo->SpellFamilyName;
    uint64 flags = spellInfo->SpellFamilyFlags;

    if((family == 5 && flags == 256) ||                     //Searing Pain
        (family == 6 && flags == 8192) ||                   //Mind Blast
        (family == 11 && flags == 1048576))                 //Earth Shock
        return true;

    return false;
}

void Unit::MeleeDamageBonus(Unit *pVictim, uint32 *pdamage,WeaponAttackType attType, SpellEntry const *spellProto)
{
    if(!pVictim)
        return;

    if(*pdamage == 0)
        return;

    uint32 creatureTypeMask = pVictim->GetCreatureTypeMask();

    // Taken/Done fixed damage bonus auras
    int32 DoneFlatBenefit = 0;
    int32 TakenFlatBenefit = 0;

    // ..done (for creature type by mask) in taken
    AuraList const& mDamageDoneCreature = GetAurasByType(SPELL_AURA_MOD_DAMAGE_DONE_CREATURE);
    for(AuraList::const_iterator i = mDamageDoneCreature.begin();i != mDamageDoneCreature.end(); ++i)
        if(creatureTypeMask & uint32((*i)->GetModifier()->m_miscvalue))
            DoneFlatBenefit += (*i)->GetModifier()->m_amount;

    // ..done
    // SPELL_AURA_MOD_DAMAGE_DONE included in weapon damage

    // ..done (base at attack power for marked target and base at attack power for creature type)
    int32 APbonus = 0;
    if(attType == RANGED_ATTACK)
    {
        APbonus += pVictim->GetTotalAuraModifier(SPELL_AURA_RANGED_ATTACK_POWER_ATTACKER_BONUS);

        // ..done (base at attack power and creature type)
        AuraList const& mCreatureAttackPower = GetAurasByType(SPELL_AURA_MOD_RANGED_ATTACK_POWER_VERSUS);
        for(AuraList::const_iterator i = mCreatureAttackPower.begin();i != mCreatureAttackPower.end(); ++i)
            if(creatureTypeMask & uint32((*i)->GetModifier()->m_miscvalue))
                APbonus += (*i)->GetModifier()->m_amount;
    }
    else
    {
        APbonus += pVictim->GetTotalAuraModifier(SPELL_AURA_MELEE_ATTACK_POWER_ATTACKER_BONUS);

        // ..done (base at attack power and creature type)
        AuraList const& mCreatureAttackPower = GetAurasByType(SPELL_AURA_MOD_MELEE_ATTACK_POWER_VERSUS);
        for(AuraList::const_iterator i = mCreatureAttackPower.begin();i != mCreatureAttackPower.end(); ++i)
            if(creatureTypeMask & uint32((*i)->GetModifier()->m_miscvalue))
                APbonus += (*i)->GetModifier()->m_amount;
    }

    if (APbonus!=0)                                         // Can be negative
    {
        bool normalized = false;
        if(spellProto)
        {
            for (uint8 i = 0; i<3;i++)
            {
                if (spellProto->Effect[i] == SPELL_EFFECT_NORMALIZED_WEAPON_DMG)
                {
                    normalized = true;
                    break;
                }
            }
        }

        DoneFlatBenefit += int32(APbonus/14.0f * GetAPMultiplier(attType,normalized));
    }

    // ..taken
    AuraList const& mDamageTaken = pVictim->GetAurasByType(SPELL_AURA_MOD_DAMAGE_TAKEN);
    for(AuraList::const_iterator i = mDamageTaken.begin();i != mDamageTaken.end(); ++i)
        if((*i)->GetModifier()->m_miscvalue & GetMeleeDamageSchoolMask())
            TakenFlatBenefit += (*i)->GetModifier()->m_amount;

    if(attType!=RANGED_ATTACK)
        TakenFlatBenefit += pVictim->GetTotalAuraModifier(SPELL_AURA_MOD_MELEE_DAMAGE_TAKEN);
    else
        TakenFlatBenefit += pVictim->GetTotalAuraModifier(SPELL_AURA_MOD_RANGED_DAMAGE_TAKEN);

    // Done/Taken total percent damage auras
    float DoneTotalMod = 1;
    float TakenTotalMod = 1;

    // ..done
    // SPELL_AURA_MOD_DAMAGE_PERCENT_DONE included in weapon damage
    // SPELL_AURA_MOD_OFFHAND_DAMAGE_PCT  included in weapon damage

    AuraList const& mDamageDoneVersus = GetAurasByType(SPELL_AURA_MOD_DAMAGE_DONE_VERSUS);
    for(AuraList::const_iterator i = mDamageDoneVersus.begin();i != mDamageDoneVersus.end(); ++i)
        if(creatureTypeMask & uint32((*i)->GetModifier()->m_miscvalue))
            DoneTotalMod *= ((*i)->GetModifier()->m_amount+100.0f)/100.0f;

    // ..taken
    AuraList const& mModDamagePercentTaken = pVictim->GetAurasByType(SPELL_AURA_MOD_DAMAGE_PERCENT_TAKEN);
    for(AuraList::const_iterator i = mModDamagePercentTaken.begin(); i != mModDamagePercentTaken.end(); ++i)
        if((*i)->GetModifier()->m_miscvalue & GetMeleeDamageSchoolMask())
            TakenTotalMod *= ((*i)->GetModifier()->m_amount+100.0f)/100.0f;

    // .. taken pct: dummy auras
    AuraList const& mDummyAuras = pVictim->GetAurasByType(SPELL_AURA_DUMMY);
    for(AuraList::const_iterator i = mDummyAuras.begin(); i != mDummyAuras.end(); ++i)
    {
        switch((*i)->GetSpellProto()->SpellIconID)
        {
            //Cheat Death
            case 2109:
                if((*i)->GetModifier()->m_miscvalue & SPELL_SCHOOL_MASK_NORMAL)
                {
                    if(pVictim->GetTypeId() != TYPEID_PLAYER)
                        continue;
                    float mod = ((Player*)pVictim)->GetRatingBonusValue(CR_CRIT_TAKEN_MELEE)*(-8.0f);
                    if (mod < (*i)->GetModifier()->m_amount)
                        mod = (*i)->GetModifier()->m_amount;
                    TakenTotalMod *= (mod+100.0f)/100.0f;
                }
                break;
            //Mangle
            case 2312:
                if(spellProto==NULL)
                    break;
                // Should increase Shred (initial Damage of Lacerate and Rake handled in Spell::EffectSchoolDMG)
                if(spellProto->SpellFamilyName==SPELLFAMILY_DRUID && (spellProto->SpellFamilyFlags==0x00008000LL))
                    TakenTotalMod *= (100.0f+(*i)->GetModifier()->m_amount)/100.0f;
                break;
        }
    }

    // .. taken pct: class scripts
    AuraList const& mclassScritAuras = GetAurasByType(SPELL_AURA_OVERRIDE_CLASS_SCRIPTS);
    for(AuraList::const_iterator i = mclassScritAuras.begin(); i != mclassScritAuras.end(); ++i)
    {
        switch((*i)->GetMiscValue())
        {
            case 6427: case 6428:                           // Dirty Deeds
                if(pVictim->HasAuraState(AURA_STATE_HEALTHLESS_35_PERCENT))
                {
                    Aura* eff0 = GetAura((*i)->GetId(),0);
                    if(!eff0 || (*i)->GetEffIndex()!=1)
                    {
                        sLog.outError("Spell structure of DD (%u) changed.",(*i)->GetId());
                        continue;
                    }

                    // effect 0 have expected value but in negative state
                    TakenTotalMod *= (-eff0->GetModifier()->m_amount+100.0f)/100.0f;
                }
                break;
        }
    }

    if(attType != RANGED_ATTACK)
    {
        AuraList const& mModMeleeDamageTakenPercent = pVictim->GetAurasByType(SPELL_AURA_MOD_MELEE_DAMAGE_TAKEN_PCT);
        for(AuraList::const_iterator i = mModMeleeDamageTakenPercent.begin(); i != mModMeleeDamageTakenPercent.end(); ++i)
            TakenTotalMod *= ((*i)->GetModifier()->m_amount+100.0f)/100.0f;
    }
    else
    {
        AuraList const& mModRangedDamageTakenPercent = pVictim->GetAurasByType(SPELL_AURA_MOD_RANGED_DAMAGE_TAKEN_PCT);
        for(AuraList::const_iterator i = mModRangedDamageTakenPercent.begin(); i != mModRangedDamageTakenPercent.end(); ++i)
            TakenTotalMod *= ((*i)->GetModifier()->m_amount+100.0f)/100.0f;
    }

    float tmpDamage = float(int32(*pdamage) + DoneFlatBenefit) * DoneTotalMod;

    // apply spellmod to Done damage
    if(spellProto)
    {
        if(Player* modOwner = GetSpellModOwner())
            modOwner->ApplySpellMod(spellProto->Id, SPELLMOD_DAMAGE, tmpDamage);
    }

    tmpDamage = (tmpDamage + TakenFlatBenefit)*TakenTotalMod;

    // bonus result can be negative
    *pdamage =  tmpDamage > 0 ? uint32(tmpDamage) : 0;
}

void Unit::ApplySpellImmune(uint32 spellId, uint32 op, uint32 type, bool apply)
{
    if (apply)
    {
        for (SpellImmuneList::iterator itr = m_spellImmune[op].begin(), next; itr != m_spellImmune[op].end(); itr = next)
        {
            next = itr; ++next;
            if(itr->type == type)
            {
                m_spellImmune[op].erase(itr);
                next = m_spellImmune[op].begin();
            }
        }
        SpellImmune Immune;
        Immune.spellId = spellId;
        Immune.type = type;
        m_spellImmune[op].push_back(Immune);
    }
    else
    {
        for (SpellImmuneList::iterator itr = m_spellImmune[op].begin(); itr != m_spellImmune[op].end(); ++itr)
        {
            if(itr->spellId == spellId)
            {
                m_spellImmune[op].erase(itr);
                break;
            }
        }
    }

}

void Unit::ApplySpellDispelImmunity(const SpellEntry * spellProto, DispelType type, bool apply)
{
    ApplySpellImmune(spellProto->Id,IMMUNITY_DISPEL, type, apply);

    if (apply && spellProto->AttributesEx & SPELL_ATTR_EX_DISPEL_AURAS_ON_IMMUNITY)
        RemoveAurasWithDispelType(type);
}

float Unit::GetWeaponProcChance() const
{
    // normalized proc chance for weapon attack speed
    // (odd formula...)
    if(isAttackReady(BASE_ATTACK))
        return (GetAttackTime(BASE_ATTACK) * 1.8f / 1000.0f);
    else if (haveOffhandWeapon() && isAttackReady(OFF_ATTACK))
        return (GetAttackTime(OFF_ATTACK) * 1.6f / 1000.0f);
    return 0;
}

float Unit::GetPPMProcChance(uint32 WeaponSpeed, float PPM) const
{
    // proc per minute chance calculation
    if (PPM <= 0) return 0.0f;
    uint32 result = uint32((WeaponSpeed * PPM) / 600.0f);   // result is chance in percents (probability = Speed_in_sec * (PPM / 60))
    return result;
}

void Unit::Mount(uint32 mount)
{
    if(!mount)
        return;

    RemoveAurasWithInterruptFlags(AURA_INTERRUPT_FLAG_MOUNTING);

    SetUInt32Value(UNIT_FIELD_MOUNTDISPLAYID, mount);

    SetFlag( UNIT_FIELD_FLAGS, UNIT_FLAG_MOUNT );

    // unsummon pet
    if(GetTypeId() == TYPEID_PLAYER)
    {
        Pet* pet = GetPet();
        if(pet)
        {
            if(pet->isControlled())
            {
                ((Player*)this)->SetTemporaryUnsummonedPetNumber(pet->GetCharmInfo()->GetPetNumber());
                ((Player*)this)->SetOldPetSpell(pet->GetUInt32Value(UNIT_CREATED_BY_SPELL));
            }

            ((Player*)this)->RemovePet(NULL,PET_SAVE_NOT_IN_SLOT);
        }
        else
            ((Player*)this)->SetTemporaryUnsummonedPetNumber(0);
    }
}

void Unit::Unmount()
{
    if(!IsMounted())
        return;

    RemoveAurasWithInterruptFlags(AURA_INTERRUPT_FLAG_NOT_MOUNTED);

    SetUInt32Value(UNIT_FIELD_MOUNTDISPLAYID, 0);
    RemoveFlag( UNIT_FIELD_FLAGS, UNIT_FLAG_MOUNT );

    // only resummon old pet if the player is already added to a map
    // this prevents adding a pet to a not created map which would otherwise cause a crash
    // (it could probably happen when logging in after a previous crash)
    if(GetTypeId() == TYPEID_PLAYER && IsInWorld() && ((Player*)this)->GetTemporaryUnsummonedPetNumber() && isAlive())
    {
        Pet* NewPet = new Pet;
        if(!NewPet->LoadPetFromDB(this, 0, ((Player*)this)->GetTemporaryUnsummonedPetNumber(), true))
            delete NewPet;

        ((Player*)this)->SetTemporaryUnsummonedPetNumber(0);
    }
}

void Unit::SetInCombatWith(Unit* enemy)
{
    Unit* eOwner = enemy->GetCharmerOrOwnerOrSelf();
    if(eOwner->IsPvP())
    {
        SetInCombatState(true);
        return;
    }

    //check for duel
    if(eOwner->GetTypeId() == TYPEID_PLAYER && ((Player*)eOwner)->duel)
    {
        Unit const* myOwner = GetCharmerOrOwnerOrSelf();
        if(((Player const*)eOwner)->duel->opponent == myOwner)
        {
            SetInCombatState(true);
            return;
        }
    }
    SetInCombatState(false);
}

void Unit::SetInCombatState(bool PvP)
{
    // only alive units can be in combat
    if(!isAlive())
        return;

    if(PvP)
        m_CombatTimer = 5000;
    SetFlag(UNIT_FIELD_FLAGS, UNIT_FLAG_IN_COMBAT);

    if(isCharmed() || (GetTypeId()!=TYPEID_PLAYER && ((Creature*)this)->isPet()))
        SetFlag(UNIT_FIELD_FLAGS, UNIT_FLAG_PET_IN_COMBAT);
}

void Unit::ClearInCombat()
{
    m_CombatTimer = 0;
    RemoveFlag(UNIT_FIELD_FLAGS, UNIT_FLAG_IN_COMBAT);

    if(isCharmed() || (GetTypeId()!=TYPEID_PLAYER && ((Creature*)this)->isPet()))
        RemoveFlag(UNIT_FIELD_FLAGS, UNIT_FLAG_PET_IN_COMBAT);

    // Player's state will be cleared in Player::UpdateContestedPvP
    if(GetTypeId()!=TYPEID_PLAYER)
        clearUnitState(UNIT_STAT_ATTACK_PLAYER);
}

bool Unit::isTargetableForAttack() const
{
    if (GetTypeId()==TYPEID_PLAYER && ((Player *)this)->isGameMaster())
        return false;

    if(HasFlag(UNIT_FIELD_FLAGS, UNIT_FLAG_NON_ATTACKABLE | UNIT_FLAG_NOT_SELECTABLE))
        return false;

    return isAlive() && !hasUnitState(UNIT_STAT_DIED)&& !isInFlight() /*&& !isStealth()*/;
}

int32 Unit::ModifyHealth(int32 dVal)
{
    int32 gain = 0;

    if(dVal==0)
        return 0;

    int32 curHealth = (int32)GetHealth();

    int32 val = dVal + curHealth;
    if(val <= 0)
    {
        SetHealth(0);
        return -curHealth;
    }

    int32 maxHealth = (int32)GetMaxHealth();

    if(val < maxHealth)
    {
        SetHealth(val);
        gain = val - curHealth;
    }
    else if(curHealth != maxHealth)
    {
        SetHealth(maxHealth);
        gain = maxHealth - curHealth;
    }

    return gain;
}

int32 Unit::ModifyPower(Powers power, int32 dVal)
{
    int32 gain = 0;

    if(dVal==0)
        return 0;

    int32 curPower = (int32)GetPower(power);

    int32 val = dVal + curPower;
    if(val <= 0)
    {
        SetPower(power,0);
        return -curPower;
    }

    int32 maxPower = (int32)GetMaxPower(power);

    if(val < maxPower)
    {
        SetPower(power,val);
        gain = val - curPower;
    }
    else if(curPower != maxPower)
    {
        SetPower(power,maxPower);
        gain = maxPower - curPower;
    }

    return gain;
}

<<<<<<< HEAD
bool Unit::isVisibleForOrDetect(Unit const* u, bool detect, bool inVisibleList, bool is2dDistance) const
=======
bool Unit::isVisibleForOrDetect(Unit const* u, bool detect, bool inVisibleList, bool is3dDistance) const
>>>>>>> eb60f74c
{
    if(!u)
        return false;

    // Always can see self
    if (u==this)
        return true;

    // player visible for other player if not logout and at same transport
    // including case when player is out of world
    bool at_same_transport =
        GetTypeId() == TYPEID_PLAYER &&  u->GetTypeId()==TYPEID_PLAYER &&
        !((Player*)this)->GetSession()->PlayerLogout() && !((Player*)u)->GetSession()->PlayerLogout() &&
        !((Player*)this)->GetSession()->PlayerLoading() && !((Player*)u)->GetSession()->PlayerLoading() &&
        ((Player*)this)->GetTransport() && ((Player*)this)->GetTransport() == ((Player*)u)->GetTransport();

    // not in world
    if(!at_same_transport && (!IsInWorld() || !u->IsInWorld()))
        return false;

    // forbidden to seen (at GM respawn command)
    if(m_Visibility==VISIBILITY_RESPAWN)
        return false;

    // always seen by owner
    if(GetCharmerOrOwnerGUID()==u->GetGUID())
        return true;

    // Grid dead/alive checks
    if( u->GetTypeId()==TYPEID_PLAYER)
    {
        // non visible at grid for any stealth state
        if(!IsVisibleInGridForPlayer((Player *)u))
            return false;

        // if player is dead then he can't detect anyone in any cases
        if(!u->isAlive())
            detect = false;
    }
    else
    {
        // all dead creatures/players not visible for any creatures
        if(!u->isAlive() || !isAlive())
            return false;
    }

    // different visible distance checks
    if(u->isInFlight())                                     // what see player in flight
    {
        // use object grey distance for all (only see objects any way)
<<<<<<< HEAD
        if(is2dDistance)
        {
            if (!IsWithinDistInMap2d(u,World::GetMaxVisibleDistanceInFlight()+(inVisibleList ? World::GetVisibleObjectGreyDistance() : 0.0f)))
                return false;
        }
        else
        {
            if (!IsWithinDistInMap(u,World::GetMaxVisibleDistanceInFlight()+(inVisibleList ? World::GetVisibleObjectGreyDistance() : 0.0f)))
                return false;
        }
    }
    else if(!isAlive())                                     // distance for show body
    {
        if(is2dDistance)
        {
            if (!IsWithinDistInMap2d(u,World::GetMaxVisibleDistanceForObject()+(inVisibleList ? World::GetVisibleObjectGreyDistance() : 0.0f)))
                return false;
        }
        else
        {
            if (!IsWithinDistInMap(u,World::GetMaxVisibleDistanceForObject()+(inVisibleList ? World::GetVisibleObjectGreyDistance() : 0.0f)))
                return false;
        }
=======
        if (!IsWithinDistInMap(u,World::GetMaxVisibleDistanceInFlight()+(inVisibleList ? World::GetVisibleObjectGreyDistance() : 0.0f), is3dDistance))
            return false;
    }
    else if(!isAlive())                                     // distance for show body
    {
        if (!IsWithinDistInMap(u,World::GetMaxVisibleDistanceForObject()+(inVisibleList ? World::GetVisibleObjectGreyDistance() : 0.0f), is3dDistance))
            return false;
>>>>>>> eb60f74c
    }
    else if(GetTypeId()==TYPEID_PLAYER)                     // distance for show player
    {
        if(u->GetTypeId()==TYPEID_PLAYER)
        {
            // Players far than max visible distance for player or not in our map are not visible too
<<<<<<< HEAD
            if(is2dDistance)
            {
                if (!at_same_transport && !IsWithinDistInMap2d(u,World::GetMaxVisibleDistanceForPlayer()+(inVisibleList ? World::GetVisibleUnitGreyDistance() : 0.0f)))
                    return false;
            }
            else
            {
                if (!at_same_transport && !IsWithinDistInMap(u,World::GetMaxVisibleDistanceForPlayer()+(inVisibleList ? World::GetVisibleUnitGreyDistance() : 0.0f)))
                    return false;
            }
=======
            if (!at_same_transport && !IsWithinDistInMap(u,World::GetMaxVisibleDistanceForPlayer()+(inVisibleList ? World::GetVisibleUnitGreyDistance() : 0.0f), is3dDistance))
                return false;
>>>>>>> eb60f74c
        }
        else
        {
            // Units far than max visible distance for creature or not in our map are not visible too
<<<<<<< HEAD
            if(is2dDistance)
            {
                if (!IsWithinDistInMap2d(u,World::GetMaxVisibleDistanceForCreature()+(inVisibleList ? World::GetVisibleUnitGreyDistance() : 0.0f)))
                    return false;
            }
            else
            {
                if (!IsWithinDistInMap(u,World::GetMaxVisibleDistanceForCreature()+(inVisibleList ? World::GetVisibleUnitGreyDistance() : 0.0f)))
                    return false;
            }
=======
            if (!IsWithinDistInMap(u,World::GetMaxVisibleDistanceForCreature()+(inVisibleList ? World::GetVisibleUnitGreyDistance() : 0.0f), is3dDistance))
                return false;
>>>>>>> eb60f74c
        }
    }
    else if(GetCharmerOrOwnerGUID())                        // distance for show pet/charmed
    {
        // Pet/charmed far than max visible distance for player or not in our map are not visible too
<<<<<<< HEAD
        if(is2dDistance)
        {
            if (!IsWithinDistInMap2d(u,World::GetMaxVisibleDistanceForPlayer()+(inVisibleList ? World::GetVisibleUnitGreyDistance() : 0.0f)))
                return false;
        }
        else
        {
            if (!IsWithinDistInMap(u,World::GetMaxVisibleDistanceForPlayer()+(inVisibleList ? World::GetVisibleUnitGreyDistance() : 0.0f)))
                return false;
        }
=======
        if (!IsWithinDistInMap(u,World::GetMaxVisibleDistanceForPlayer()+(inVisibleList ? World::GetVisibleUnitGreyDistance() : 0.0f), is3dDistance))
            return false;
>>>>>>> eb60f74c
    }
    else                                                    // distance for show creature
    {
        // Units far than max visible distance for creature or not in our map are not visible too
<<<<<<< HEAD
        if(is2dDistance)
        {
            if (!IsWithinDistInMap2d(u,World::GetMaxVisibleDistanceForCreature()+(inVisibleList ? World::GetVisibleUnitGreyDistance() : 0.0f)))
                return false;
        }
        else
        {
            if (!IsWithinDistInMap(u,World::GetMaxVisibleDistanceForCreature()+(inVisibleList ? World::GetVisibleUnitGreyDistance() : 0.0f)))
                return false;
        }
=======
        if (!IsWithinDistInMap(u,World::GetMaxVisibleDistanceForCreature()+(inVisibleList ? World::GetVisibleUnitGreyDistance() : 0.0f), is3dDistance))
            return false;
>>>>>>> eb60f74c
    }

    // Visible units, always are visible for all units, except for units under invisibility
    if (m_Visibility == VISIBILITY_ON && u->m_invisibilityMask==0)
        return true;

    // GMs see any players, not higher GMs and all units
    if (u->GetTypeId() == TYPEID_PLAYER && ((Player *)u)->isGameMaster())
    {
        if(GetTypeId() == TYPEID_PLAYER)
            return ((Player *)this)->GetSession()->GetSecurity() <= ((Player *)u)->GetSession()->GetSecurity();
        else
            return true;
    }

    // non faction visibility non-breakable for non-GMs
    if (m_Visibility == VISIBILITY_OFF)
        return false;

    // raw invisibility
    bool invisible = (m_invisibilityMask != 0 || u->m_invisibilityMask !=0);

    // detectable invisibility case
    if( invisible && (
        // Invisible units, always are visible for units under same invisibility type
        (m_invisibilityMask & u->m_invisibilityMask)!=0 ||
        // Invisible units, always are visible for unit that can detect this invisibility (have appropriate level for detect)
        u->canDetectInvisibilityOf(this) ||
        // Units that can detect invisibility always are visible for units that can be detected
        canDetectInvisibilityOf(u) ))
    {
        invisible = false;
    }

    // special cases for always overwrite invisibility/stealth
    if(invisible || m_Visibility == VISIBILITY_GROUP_STEALTH)
    {
        // non-hostile case
        if (!u->IsHostileTo(this))
        {
            // player see other player with stealth/invisibility only if he in same group or raid or same team (raid/team case dependent from conf setting)
            if(GetTypeId()==TYPEID_PLAYER && u->GetTypeId()==TYPEID_PLAYER)
            {
                if(((Player*)this)->IsGroupVisibleFor(((Player*)u)))
                    return true;

                // else apply same rules as for hostile case (detecting check for stealth)
            }
        }
        // hostile case
        else
        {
            // Hunter mark functionality
            AuraList const& auras = GetAurasByType(SPELL_AURA_MOD_STALKED);
            for(AuraList::const_iterator iter = auras.begin(); iter != auras.end(); ++iter)
                if((*iter)->GetCasterGUID()==u->GetGUID())
                    return true;

            // else apply detecting check for stealth
        }

        // none other cases for detect invisibility, so invisible
        if(invisible)
            return false;

        // else apply stealth detecting check
    }

    // unit got in stealth in this moment and must ignore old detected state
    if (m_Visibility == VISIBILITY_GROUP_NO_DETECT)
        return false;

    // GM invisibility checks early, invisibility if any detectable, so if not stealth then visible
    if (m_Visibility != VISIBILITY_GROUP_STEALTH)
        return true;

    // NOW ONLY STEALTH CASE

    // stealth and detected and visible for some seconds
    if (u->GetTypeId() == TYPEID_PLAYER  && ((Player*)u)->m_DetectInvTimer > 300 && ((Player*)u)->HaveAtClient(this))
        return true;

    //if in non-detect mode then invisible for unit
    if (!detect)
        return false;

    // Special cases

    // If is attacked then stealth is lost, some creature can use stealth too
    if( !getAttackers().empty() )
        return true;

    // If there is collision rogue is seen regardless of level difference
    // TODO: check sizes in DB
    float distance = GetDistance(u);
    if (distance < 0.24f)
        return true;

    //If a mob or player is stunned he will not be able to detect stealth
    if (u->hasUnitState(UNIT_STAT_STUNNED) && (u != this))
        return false;

    // Creature can detect target only in aggro radius
    if(u->GetTypeId() != TYPEID_PLAYER)
    {
        //Always invisible from back and out of aggro range
        bool isInFront = u->isInFront(this,((Creature const*)u)->GetAttackDistance(this));
        if(!isInFront)
            return false;
    }
    else
    {
        //Always invisible from back
        bool isInFront = u->isInFront(this,(GetTypeId()==TYPEID_PLAYER || GetCharmerOrOwnerGUID()) ? World::GetMaxVisibleDistanceForPlayer() : World::GetMaxVisibleDistanceForCreature());
        if(!isInFront)
            return false;
    }

    // if doesn't have stealth detection (Shadow Sight), then check how stealthy the unit is, otherwise just check los
    if(!u->HasAuraType(SPELL_AURA_DETECT_STEALTH))
    {
        //Calculation if target is in front

        //Visible distance based on stealth value (stealth rank 4 300MOD, 10.5 - 3 = 7.5)
        float visibleDistance = 10.5f - (GetTotalAuraModifier(SPELL_AURA_MOD_STEALTH)/100.0f);

        //Visible distance is modified by
        //-Level Diff (every level diff = 1.0f in visible distance)
        visibleDistance += int32(u->getLevelForTarget(this)) - int32(getLevelForTarget(u));

        //This allows to check talent tree and will add addition stealth dependent on used points)
        int32 stealthMod = GetTotalAuraModifier(SPELL_AURA_MOD_STEALTH_LEVEL);
        if(stealthMod < 0)
            stealthMod = 0;

        //-Stealth Mod(positive like Master of Deception) and Stealth Detection(negative like paranoia)
        //based on wowwiki every 5 mod we have 1 more level diff in calculation
        visibleDistance += (int32(u->GetTotalAuraModifier(SPELL_AURA_MOD_DETECT)) - stealthMod)/5.0f;

        if(distance > visibleDistance)
            return false;
    }

    // Now check is target visible with LoS
    float ox,oy,oz;
    u->GetPosition(ox,oy,oz);
    return IsWithinLOS(ox,oy,oz);
}

void Unit::SetVisibility(UnitVisibility x)
{
    m_Visibility = x;

    if(IsInWorld())
    {
        Map *m = GetMap();

        if(GetTypeId()==TYPEID_PLAYER)
            m->PlayerRelocation((Player*)this,GetPositionX(),GetPositionY(),GetPositionZ(),GetOrientation());
        else
            m->CreatureRelocation((Creature*)this,GetPositionX(),GetPositionY(),GetPositionZ(),GetOrientation());
    }
}

bool Unit::canDetectInvisibilityOf(Unit const* u) const
{
    if(uint32 mask = (m_detectInvisibilityMask & u->m_invisibilityMask))
    {
        for(uint32 i = 0; i < 10; ++i)
        {
            if(((1 << i) & mask)==0)
                continue;

            // find invisibility level
            uint32 invLevel = 0;
            Unit::AuraList const& iAuras = u->GetAurasByType(SPELL_AURA_MOD_INVISIBILITY);
            for(Unit::AuraList::const_iterator itr = iAuras.begin(); itr != iAuras.end(); ++itr)
                if(((*itr)->GetModifier()->m_miscvalue)==i && invLevel < (*itr)->GetModifier()->m_amount)
                    invLevel = (*itr)->GetModifier()->m_amount;

            // find invisibility detect level
            uint32 detectLevel = 0;
            Unit::AuraList const& dAuras = GetAurasByType(SPELL_AURA_MOD_INVISIBILITY_DETECTION);
            for(Unit::AuraList::const_iterator itr = dAuras.begin(); itr != dAuras.end(); ++itr)
                if(((*itr)->GetModifier()->m_miscvalue)==i && detectLevel < (*itr)->GetModifier()->m_amount)
                    detectLevel = (*itr)->GetModifier()->m_amount;

            if(i==6 && GetTypeId()==TYPEID_PLAYER)          // special drunk detection case
            {
                detectLevel = ((Player*)this)->GetDrunkValue();
            }

            if(invLevel <= detectLevel)
                return true;
        }
    }

    return false;
}

void Unit::UpdateSpeed(UnitMoveType mtype, bool forced)
{
    int32 main_speed_mod  = 0;
    float stack_bonus     = 1.0f;
    float non_stack_bonus = 1.0f;

    switch(mtype)
    {
        case MOVE_WALK:
            return;
        case MOVE_RUN:
        {
            if (IsMounted()) // Use on mount auras
            {
                main_speed_mod  = GetMaxPositiveAuraModifier(SPELL_AURA_MOD_INCREASE_MOUNTED_SPEED);
                stack_bonus     = GetTotalAuraMultiplier(SPELL_AURA_MOD_MOUNTED_SPEED_ALWAYS);
                non_stack_bonus = (100.0f + GetMaxPositiveAuraModifier(SPELL_AURA_MOD_MOUNTED_SPEED_NOT_STACK))/100.0f;
            }
            else
            {
                main_speed_mod  = GetMaxPositiveAuraModifier(SPELL_AURA_MOD_INCREASE_SPEED);
                stack_bonus     = GetTotalAuraMultiplier(SPELL_AURA_MOD_SPEED_ALWAYS);
                non_stack_bonus = (100.0f + GetMaxPositiveAuraModifier(SPELL_AURA_MOD_SPEED_NOT_STACK))/100.0f;
            }
            break;
        }
        case MOVE_RUN_BACK:
            return;
        case MOVE_SWIM:
        {
            main_speed_mod  = GetMaxPositiveAuraModifier(SPELL_AURA_MOD_INCREASE_SWIM_SPEED);
            break;
        }
        case MOVE_SWIM_BACK:
            return;
        case MOVE_FLIGHT:
        {
            if (IsMounted()) // Use on mount auras
                main_speed_mod  = GetMaxPositiveAuraModifier(SPELL_AURA_MOD_INCREASE_FLIGHT_SPEED);
            else             // Use not mount (shapeshift for example) auras (should stack)
                main_speed_mod  = GetTotalAuraModifier(SPELL_AURA_MOD_SPEED_FLIGHT);
            stack_bonus     = GetTotalAuraMultiplier(SPELL_AURA_MOD_FLIGHT_SPEED_ALWAYS);
            non_stack_bonus = (100.0 + GetMaxPositiveAuraModifier(SPELL_AURA_MOD_FLIGHT_SPEED_NOT_STACK))/100.0f;
            break;
        }
        case MOVE_FLIGHT_BACK:
            return;
        default:
            sLog.outError("Unit::UpdateSpeed: Unsupported move type (%d)", mtype);
            return;
    }

    float bonus = non_stack_bonus > stack_bonus ? non_stack_bonus : stack_bonus;
    // now we ready for speed calculation
    float speed  = main_speed_mod ? bonus*(100.0f + main_speed_mod)/100.0f : bonus;

    switch(mtype)
    {
        case MOVE_RUN:
        case MOVE_SWIM:
        case MOVE_FLIGHT:
        {
            // Normalize speed by 191 aura SPELL_AURA_USE_NORMAL_MOVEMENT_SPEED if need
            // TODO: possible affect only on MOVE_RUN
            if(int32 normalization = GetMaxPositiveAuraModifier(SPELL_AURA_USE_NORMAL_MOVEMENT_SPEED))
            {
                // Use speed from aura
                float max_speed = normalization / baseMoveSpeed[mtype];
                if (speed > max_speed)
                    speed = max_speed;
            }
            break;
        }
        default:
            break;
    }

    // Apply strongest slow aura mod to speed
    int32 slow = GetMaxNegativeAuraModifier(SPELL_AURA_MOD_DECREASE_SPEED);
    if (slow)
        speed *=(100.0f + slow)/100.0f;
    SetSpeed(mtype, speed, forced);
}

float Unit::GetSpeed( UnitMoveType mtype ) const
{
    return m_speed_rate[mtype]*baseMoveSpeed[mtype];
}

void Unit::SetSpeed(UnitMoveType mtype, float rate, bool forced)
{
    if (rate < 0)
        rate = 0.0f;

    // Update speed only on change
    if (m_speed_rate[mtype] == rate)
        return;

    m_speed_rate[mtype] = rate;

    propagateSpeedChange();

    WorldPacket data;
    if(!forced)
    {
        switch(mtype)
        {
            case MOVE_WALK:
                data.Initialize(MSG_MOVE_SET_WALK_SPEED, 8+4+2+4+4+4+4+4+4+4);
                break;
            case MOVE_RUN:
                data.Initialize(MSG_MOVE_SET_RUN_SPEED, 8+4+2+4+4+4+4+4+4+4);
                break;
            case MOVE_RUN_BACK:
                data.Initialize(MSG_MOVE_SET_RUN_BACK_SPEED, 8+4+2+4+4+4+4+4+4+4);
                break;
            case MOVE_SWIM:
                data.Initialize(MSG_MOVE_SET_SWIM_SPEED, 8+4+2+4+4+4+4+4+4+4);
                break;
            case MOVE_SWIM_BACK:
                data.Initialize(MSG_MOVE_SET_SWIM_BACK_SPEED, 8+4+2+4+4+4+4+4+4+4);
                break;
            case MOVE_TURN_RATE:
                data.Initialize(MSG_MOVE_SET_TURN_RATE, 8+4+2+4+4+4+4+4+4+4);
                break;
            case MOVE_FLIGHT:
                data.Initialize(MSG_MOVE_SET_FLIGHT_SPEED, 8+4+2+4+4+4+4+4+4+4);
                break;
            case MOVE_FLIGHT_BACK:
                data.Initialize(MSG_MOVE_SET_FLIGHT_BACK_SPEED, 8+4+2+4+4+4+4+4+4+4);
                break;
            case MOVE_PITCH_RATE:
                data.Initialize(MSG_MOVE_SET_PITCH_RATE, 8+4+2+4+4+4+4+4+4+4);
                break;
            default:
                sLog.outError("Unit::SetSpeed: Unsupported move type (%d), data not sent to client.",mtype);
                return;
        }

        data.append(GetPackGUID());
        data << uint32(0);                                  // movement flags
        data << uint16(0);                                  // unk flags
        data << uint32(getMSTime());
        data << float(GetPositionX());
        data << float(GetPositionY());
        data << float(GetPositionZ());
        data << float(GetOrientation());
        data << uint32(0);                                  // fall time
        data << float(GetSpeed(mtype));
        SendMessageToSet( &data, true );
    }
    else
    {
        if(GetTypeId() == TYPEID_PLAYER)
        {
            // register forced speed changes for WorldSession::HandleForceSpeedChangeAck
            // and do it only for real sent packets and use run for run/mounted as client expected
            ++((Player*)this)->m_forced_speed_changes[mtype];
        }

        switch(mtype)
        {
            case MOVE_WALK:
                data.Initialize(SMSG_FORCE_WALK_SPEED_CHANGE, 16);
                break;
            case MOVE_RUN:
                data.Initialize(SMSG_FORCE_RUN_SPEED_CHANGE, 17);
                break;
            case MOVE_RUN_BACK:
                data.Initialize(SMSG_FORCE_RUN_BACK_SPEED_CHANGE, 16);
                break;
            case MOVE_SWIM:
                data.Initialize(SMSG_FORCE_SWIM_SPEED_CHANGE, 16);
                break;
            case MOVE_SWIM_BACK:
                data.Initialize(SMSG_FORCE_SWIM_BACK_SPEED_CHANGE, 16);
                break;
            case MOVE_TURN_RATE:
                data.Initialize(SMSG_FORCE_TURN_RATE_CHANGE, 16);
                break;
            case MOVE_FLIGHT:
                data.Initialize(SMSG_FORCE_FLIGHT_SPEED_CHANGE, 16);
                break;
            case MOVE_FLIGHT_BACK:
                data.Initialize(SMSG_FORCE_FLIGHT_BACK_SPEED_CHANGE, 16);
                break;
            case MOVE_PITCH_RATE:
                data.Initialize(SMSG_FORCE_PITCH_RATE_CHANGE, 16);
                break;
            default:
                sLog.outError("Unit::SetSpeed: Unsupported move type (%d), data not sent to client.",mtype);
                return;
        }
        data.append(GetPackGUID());
        data << (uint32)0;                                  // moveEvent, NUM_PMOVE_EVTS = 0x39
        if (mtype == MOVE_RUN)
            data << uint8(0);                               // new 2.1.0
        data << float(GetSpeed(mtype));
        SendMessageToSet( &data, true );
    }
    if(Pet* pet = GetPet())
        pet->SetSpeed(MOVE_RUN, m_speed_rate[mtype],forced);
}

void Unit::SetHover(bool on)
{
    if(on)
        CastSpell(this,11010,true);
    else
        RemoveAurasDueToSpell(11010);
}

void Unit::setDeathState(DeathState s)
{
    if (s != ALIVE && s!= JUST_ALIVED)
    {
        CombatStop();
        DeleteThreatList();
        ClearComboPointHolders();                           // any combo points pointed to unit lost at it death

        if(IsNonMeleeSpellCasted(false))
            InterruptNonMeleeSpells(false);
    }

    if (s == JUST_DIED)
    {
        RemoveAllAurasOnDeath();
        UnsummonAllTotems();

        ModifyAuraState(AURA_STATE_HEALTHLESS_20_PERCENT, false);
        ModifyAuraState(AURA_STATE_HEALTHLESS_35_PERCENT, false);
        // remove aurastates allowing special moves
        ClearAllReactives();
        ClearDiminishings();
    }
    else if(s == JUST_ALIVED)
    {
        RemoveFlag (UNIT_FIELD_FLAGS, UNIT_FLAG_SKINNABLE); // clear skinnable for creature and player (at battleground)
    }

    if (m_deathState != ALIVE && s == ALIVE)
    {
        //_ApplyAllAuraMods();
    }
    m_deathState = s;
}

/*########################################
########                          ########
########       AGGRO SYSTEM       ########
########                          ########
########################################*/
bool Unit::CanHaveThreatList() const
{
    // only creatures can have threat list
    if( GetTypeId() != TYPEID_UNIT )
        return false;

    // only alive units can have threat list
    if( !isAlive() )
        return false;

    // pets and totems can not have threat list
    if( ((Creature*)this)->isPet() || ((Creature*)this)->isTotem() || ((Creature*)this)->isVehicle() )
        return false;

    return true;
}

//======================================================================

float Unit::ApplyTotalThreatModifier(float threat, SpellSchoolMask schoolMask)
{
    if(!HasAuraType(SPELL_AURA_MOD_THREAT))
        return threat;

    SpellSchools school = GetFirstSchoolInMask(schoolMask);

    return threat * m_threatModifier[school];
}

//======================================================================

void Unit::AddThreat(Unit* pVictim, float threat, SpellSchoolMask schoolMask, SpellEntry const *threatSpell)
{
    // Only mobs can manage threat lists
    if(CanHaveThreatList())
        m_ThreatManager.addThreat(pVictim, threat, schoolMask, threatSpell);
}

//======================================================================

void Unit::DeleteThreatList()
{
    m_ThreatManager.clearReferences();
}

//======================================================================

void Unit::TauntApply(Unit* taunter)
{
    assert(GetTypeId()== TYPEID_UNIT);

    if(!taunter || (taunter->GetTypeId() == TYPEID_PLAYER && ((Player*)taunter)->isGameMaster()))
        return;

    if(!CanHaveThreatList())
        return;

    Unit *target = getVictim();
    if(target && target == taunter)
        return;

    SetInFront(taunter);
    if (((Creature*)this)->AI())
        ((Creature*)this)->AI()->AttackStart(taunter);

    m_ThreatManager.tauntApply(taunter);
}

//======================================================================

void Unit::TauntFadeOut(Unit *taunter)
{
    assert(GetTypeId()== TYPEID_UNIT);

    if(!taunter || (taunter->GetTypeId() == TYPEID_PLAYER && ((Player*)taunter)->isGameMaster()))
        return;

    if(!CanHaveThreatList())
        return;

    Unit *target = getVictim();
    if(!target || target != taunter)
        return;

    if(m_ThreatManager.isThreatListEmpty())
    {
        if(((Creature*)this)->AI())
            ((Creature*)this)->AI()->EnterEvadeMode();
        return;
    }

    m_ThreatManager.tauntFadeOut(taunter);
    target = m_ThreatManager.getHostilTarget();

    if (target && target != taunter)
    {
        SetInFront(target);
        if (((Creature*)this)->AI())
            ((Creature*)this)->AI()->AttackStart(target);
    }
}

//======================================================================

bool Unit::SelectHostilTarget()
{
    //function provides main threat functionality
    //next-victim-selection algorithm and evade mode are called
    //threat list sorting etc.

    assert(GetTypeId()== TYPEID_UNIT);
    Unit* target = NULL;

    //This function only useful once AI has been initialized
    if (!((Creature*)this)->AI())
        return false;

    if(!m_ThreatManager.isThreatListEmpty())
    {
        if(!HasAuraType(SPELL_AURA_MOD_TAUNT))
        {
            target = m_ThreatManager.getHostilTarget();
        }
    }

    if(target)
    {
        if(!hasUnitState(UNIT_STAT_STUNNED))
            SetInFront(target);
        ((Creature*)this)->AI()->AttackStart(target);
        return true;
    }

    // no target but something prevent go to evade mode
    if( !isInCombat() || HasAuraType(SPELL_AURA_MOD_TAUNT) )
        return false;

    // last case when creature don't must go to evade mode:
    // it in combat but attacker not make any damage and not enter to aggro radius to have record in threat list
    // for example at owner command to pet attack some far away creature
    // Note: creature not have targeted movement generator but have attacker in this case
    if( GetMotionMaster()->GetCurrentMovementGeneratorType() != TARGETED_MOTION_TYPE )
    {
        for(AttackerSet::const_iterator itr = m_attackers.begin(); itr != m_attackers.end(); ++itr)
        {
            if( (*itr)->IsInMap(this) && (*itr)->isTargetableForAttack() && (*itr)->isInAccessablePlaceFor((Creature*)this) )
                return false;
        }
    }

    // enter in evade mode in other case
    ((Creature*)this)->AI()->EnterEvadeMode();

    return false;
}

//======================================================================
//======================================================================
//======================================================================

int32 Unit::CalculateSpellDamage(SpellEntry const* spellProto, uint8 effect_index, int32 effBasePoints, Unit const* target)
{
    Player* unitPlayer = (GetTypeId() == TYPEID_PLAYER) ? (Player*)this : NULL;

    uint8 comboPoints = unitPlayer ? unitPlayer->GetComboPoints() : 0;

    int32 level = int32(getLevel()) - int32(spellProto->spellLevel);
    if (level > spellProto->maxLevel && spellProto->maxLevel > 0)
        level = spellProto->maxLevel;

    float basePointsPerLevel = spellProto->EffectRealPointsPerLevel[effect_index];
    float randomPointsPerLevel = spellProto->EffectDicePerLevel[effect_index];
    int32 basePoints = int32(effBasePoints + level * basePointsPerLevel);
    int32 randomPoints = int32(spellProto->EffectDieSides[effect_index] + level * randomPointsPerLevel);
    float comboDamage = spellProto->EffectPointsPerComboPoint[effect_index];

    // prevent random generator from getting confused by spells casted with Unit::CastCustomSpell
    int32 randvalue = spellProto->EffectBaseDice[effect_index] >= randomPoints ? spellProto->EffectBaseDice[effect_index]:irand(spellProto->EffectBaseDice[effect_index], randomPoints);
    int32 value = basePoints + randvalue;
    //random damage
    if(comboDamage != 0 && unitPlayer && target && (target->GetGUID() == unitPlayer->GetComboTarget()))
        value += (int32)(comboDamage * comboPoints);

    if(Player* modOwner = GetSpellModOwner())
    {
        modOwner->ApplySpellMod(spellProto->Id,SPELLMOD_ALL_EFFECTS, value);
        switch(effect_index)
        {
            case 0:
                modOwner->ApplySpellMod(spellProto->Id,SPELLMOD_EFFECT1, value);
                break;
            case 1:
                modOwner->ApplySpellMod(spellProto->Id,SPELLMOD_EFFECT2, value);
                break;
            case 2:
                modOwner->ApplySpellMod(spellProto->Id,SPELLMOD_EFFECT3, value);
                break;
        }
    }

    if(spellProto->Attributes & SPELL_ATTR_LEVEL_DAMAGE_CALCULATION && spellProto->spellLevel &&
            spellProto->Effect[effect_index] != SPELL_EFFECT_WEAPON_PERCENT_DAMAGE &&
            spellProto->Effect[effect_index] != SPELL_EFFECT_KNOCK_BACK)
        value = int32(value*0.25f*exp(getLevel()*(70-spellProto->spellLevel)/1000.0f));

    return value;
}

int32 Unit::CalculateSpellDuration(SpellEntry const* spellProto, uint8 effect_index, Unit const* target)
{
    Player* unitPlayer = (GetTypeId() == TYPEID_PLAYER) ? (Player*)this : NULL;

    uint8 comboPoints = unitPlayer ? unitPlayer->GetComboPoints() : 0;

    int32 minduration = GetSpellDuration(spellProto);
    int32 maxduration = GetSpellMaxDuration(spellProto);

    int32 duration;

    if( minduration != -1 && minduration != maxduration )
        duration = minduration + int32((maxduration - minduration) * comboPoints / 5);
    else
        duration = minduration;

    if (duration > 0)
    {
        int32 mechanic = GetEffectMechanic(spellProto, effect_index);
        // Find total mod value (negative bonus)
        int32 durationMod_always = target->GetTotalAuraModifierByMiscValue(SPELL_AURA_MECHANIC_DURATION_MOD, mechanic);
        // Find max mod (negative bonus)
        int32 durationMod_not_stack = target->GetMaxNegativeAuraModifierByMiscValue(SPELL_AURA_MECHANIC_DURATION_MOD_NOT_STACK, mechanic);

        int32 durationMod = 0;
        // Select strongest negative mod
        if (durationMod_always > durationMod_not_stack)
            durationMod = durationMod_not_stack;
        else
            durationMod = durationMod_always;

        if (durationMod != 0)
            duration = int32(int64(duration) * (100+durationMod) /100);

        if (duration < 0) duration = 0;
    }

    return duration;
}

DiminishingLevels Unit::GetDiminishing(DiminishingGroup group)
{
    for(Diminishing::iterator i = m_Diminishing.begin(); i != m_Diminishing.end(); ++i)
    {
        if(i->DRGroup != group)
            continue;

        if(!i->hitCount)
            return DIMINISHING_LEVEL_1;

        if(!i->hitTime)
            return DIMINISHING_LEVEL_1;

        // If last spell was casted more than 15 seconds ago - reset the count.
        if(i->stack==0 && getMSTimeDiff(i->hitTime,getMSTime()) > 15000)
        {
            i->hitCount = DIMINISHING_LEVEL_1;
            return DIMINISHING_LEVEL_1;
        }
        // or else increase the count.
        else
        {
            return DiminishingLevels(i->hitCount);
        }
    }
    return DIMINISHING_LEVEL_1;
}

void Unit::IncrDiminishing(DiminishingGroup group)
{
    // Checking for existing in the table
    bool IsExist = false;
    for(Diminishing::iterator i = m_Diminishing.begin(); i != m_Diminishing.end(); ++i)
    {
        if(i->DRGroup != group)
            continue;

        IsExist = true;
        if(i->hitCount < DIMINISHING_LEVEL_IMMUNE)
            i->hitCount += 1;

        break;
    }

    if(!IsExist)
        m_Diminishing.push_back(DiminishingReturn(group,getMSTime(),DIMINISHING_LEVEL_2));
}

void Unit::ApplyDiminishingToDuration(DiminishingGroup group, int32 &duration,Unit* caster,DiminishingLevels Level)
{
    if(duration == -1 || group == DIMINISHING_NONE || caster->IsFriendlyTo(this) )
        return;

    // Duration of crowd control abilities on pvp target is limited by 10 sec. (2.2.0)
    if(duration > 10000 && IsDiminishingReturnsGroupDurationLimited(group))
    {
        // test pet/charm masters instead pets/charmeds
        Unit const* targetOwner = GetCharmerOrOwner();
        Unit const* casterOwner = caster->GetCharmerOrOwner();

        Unit const* target = targetOwner ? targetOwner : this;
        Unit const* source = casterOwner ? casterOwner : caster;

        if(target->GetTypeId() == TYPEID_PLAYER && source->GetTypeId() == TYPEID_PLAYER)
            duration = 10000;
    }

    float mod = 1.0f;

    // Some diminishings applies to mobs too (for example, Stun)
    if((GetDiminishingReturnsGroupType(group) == DRTYPE_PLAYER && GetTypeId() == TYPEID_PLAYER) || GetDiminishingReturnsGroupType(group) == DRTYPE_ALL)
    {
        DiminishingLevels diminish = Level;
        switch(diminish)
        {
            case DIMINISHING_LEVEL_1: break;
            case DIMINISHING_LEVEL_2: mod = 0.5f; break;
            case DIMINISHING_LEVEL_3: mod = 0.25f; break;
            case DIMINISHING_LEVEL_IMMUNE: mod = 0.0f;break;
            default: break;
        }
    }

    duration = int32(duration * mod);
}

void Unit::ApplyDiminishingAura( DiminishingGroup group, bool apply )
{
    // Checking for existing in the table
    for(Diminishing::iterator i = m_Diminishing.begin(); i != m_Diminishing.end(); ++i)
    {
        if(i->DRGroup != group)
            continue;

        i->hitTime = getMSTime();

        if(apply)
            i->stack += 1;
        else if(i->stack)
            i->stack -= 1;

        break;
    }
}

Unit* Unit::GetUnit(WorldObject& object, uint64 guid)
{
    return ObjectAccessor::GetUnit(object,guid);
}

bool Unit::isVisibleForInState( Player const* u, bool inVisibleList ) const
{
<<<<<<< HEAD
    return isVisibleForOrDetect(u, false, inVisibleList, true);
=======
    return isVisibleForOrDetect(u, false, inVisibleList, false);
>>>>>>> eb60f74c
}

uint32 Unit::GetCreatureType() const
{
    if(GetTypeId() == TYPEID_PLAYER)
    {
        SpellShapeshiftEntry const* ssEntry = sSpellShapeshiftStore.LookupEntry(((Player*)this)->m_form);
        if(ssEntry && ssEntry->creatureType > 0)
            return ssEntry->creatureType;
        else
            return CREATURE_TYPE_HUMANOID;
    }
    else
        return ((Creature*)this)->GetCreatureInfo()->type;
}

/*#######################################
########                         ########
########       STAT SYSTEM       ########
########                         ########
#######################################*/

bool Unit::HandleStatModifier(UnitMods unitMod, UnitModifierType modifierType, float amount, bool apply)
{
    if(unitMod >= UNIT_MOD_END || modifierType >= MODIFIER_TYPE_END)
    {
        sLog.outError("ERROR in HandleStatModifier(): non existed UnitMods or wrong UnitModifierType!");
        return false;
    }

    float val = 1.0f;

    switch(modifierType)
    {
        case BASE_VALUE:
        case TOTAL_VALUE:
            m_auraModifiersGroup[unitMod][modifierType] += apply ? amount : -amount;
            break;
        case BASE_PCT:
        case TOTAL_PCT:
            if(amount <= -100.0f)                           //small hack-fix for -100% modifiers
                amount = -200.0f;

            val = (100.0f + amount) / 100.0f;
            m_auraModifiersGroup[unitMod][modifierType] *= apply ? val : (1.0f/val);
            break;

        default:
            break;
    }

    if(!CanModifyStats())
        return false;

    switch(unitMod)
    {
        case UNIT_MOD_STAT_STRENGTH:
        case UNIT_MOD_STAT_AGILITY:
        case UNIT_MOD_STAT_STAMINA:
        case UNIT_MOD_STAT_INTELLECT:
        case UNIT_MOD_STAT_SPIRIT:         UpdateStats(GetStatByAuraGroup(unitMod));  break;

        case UNIT_MOD_ARMOR:               UpdateArmor();           break;
        case UNIT_MOD_HEALTH:              UpdateMaxHealth();       break;

        case UNIT_MOD_MANA:
        case UNIT_MOD_RAGE:
        case UNIT_MOD_FOCUS:
        case UNIT_MOD_ENERGY:
        case UNIT_MOD_HAPPINESS:
        case UNIT_MOD_RUNE:
        case UNIT_MOD_RUNIC_POWER:          UpdateMaxPower(GetPowerTypeByAuraGroup(unitMod));          break;

        case UNIT_MOD_RESISTANCE_HOLY:
        case UNIT_MOD_RESISTANCE_FIRE:
        case UNIT_MOD_RESISTANCE_NATURE:
        case UNIT_MOD_RESISTANCE_FROST:
        case UNIT_MOD_RESISTANCE_SHADOW:
        case UNIT_MOD_RESISTANCE_ARCANE:   UpdateResistances(GetSpellSchoolByAuraGroup(unitMod));      break;

        case UNIT_MOD_ATTACK_POWER:        UpdateAttackPowerAndDamage();         break;
        case UNIT_MOD_ATTACK_POWER_RANGED: UpdateAttackPowerAndDamage(true);     break;

        case UNIT_MOD_DAMAGE_MAINHAND:     UpdateDamagePhysical(BASE_ATTACK);    break;
        case UNIT_MOD_DAMAGE_OFFHAND:      UpdateDamagePhysical(OFF_ATTACK);     break;
        case UNIT_MOD_DAMAGE_RANGED:       UpdateDamagePhysical(RANGED_ATTACK);  break;

        default:
            break;
    }

    return true;
}

float Unit::GetModifierValue(UnitMods unitMod, UnitModifierType modifierType) const
{
    if( unitMod >= UNIT_MOD_END || modifierType >= MODIFIER_TYPE_END)
    {
        sLog.outError("ERROR: trial to access non existed modifier value from UnitMods!");
        return 0.0f;
    }

    if(modifierType == TOTAL_PCT && m_auraModifiersGroup[unitMod][modifierType] <= 0.0f)
        return 0.0f;

    return m_auraModifiersGroup[unitMod][modifierType];
}

float Unit::GetTotalStatValue(Stats stat) const
{
    UnitMods unitMod = UnitMods(UNIT_MOD_STAT_START + stat);

    if(m_auraModifiersGroup[unitMod][TOTAL_PCT] <= 0.0f)
        return 0.0f;

    // value = ((base_value * base_pct) + total_value) * total_pct
    float value  = m_auraModifiersGroup[unitMod][BASE_VALUE] + GetCreateStat(stat);
    value *= m_auraModifiersGroup[unitMod][BASE_PCT];
    value += m_auraModifiersGroup[unitMod][TOTAL_VALUE];
    value *= m_auraModifiersGroup[unitMod][TOTAL_PCT];

    return value;
}

float Unit::GetTotalAuraModValue(UnitMods unitMod) const
{
    if(unitMod >= UNIT_MOD_END)
    {
        sLog.outError("ERROR: trial to access non existed UnitMods in GetTotalAuraModValue()!");
        return 0.0f;
    }

    if(m_auraModifiersGroup[unitMod][TOTAL_PCT] <= 0.0f)
        return 0.0f;

    float value  = m_auraModifiersGroup[unitMod][BASE_VALUE];
    value *= m_auraModifiersGroup[unitMod][BASE_PCT];
    value += m_auraModifiersGroup[unitMod][TOTAL_VALUE];
    value *= m_auraModifiersGroup[unitMod][TOTAL_PCT];

    return value;
}

SpellSchools Unit::GetSpellSchoolByAuraGroup(UnitMods unitMod) const
{
    SpellSchools school = SPELL_SCHOOL_NORMAL;

    switch(unitMod)
    {
        case UNIT_MOD_RESISTANCE_HOLY:     school = SPELL_SCHOOL_HOLY;          break;
        case UNIT_MOD_RESISTANCE_FIRE:     school = SPELL_SCHOOL_FIRE;          break;
        case UNIT_MOD_RESISTANCE_NATURE:   school = SPELL_SCHOOL_NATURE;        break;
        case UNIT_MOD_RESISTANCE_FROST:    school = SPELL_SCHOOL_FROST;         break;
        case UNIT_MOD_RESISTANCE_SHADOW:   school = SPELL_SCHOOL_SHADOW;        break;
        case UNIT_MOD_RESISTANCE_ARCANE:   school = SPELL_SCHOOL_ARCANE;        break;

        default:
            break;
    }

    return school;
}

Stats Unit::GetStatByAuraGroup(UnitMods unitMod) const
{
    Stats stat = STAT_STRENGTH;

    switch(unitMod)
    {
        case UNIT_MOD_STAT_STRENGTH:    stat = STAT_STRENGTH;      break;
        case UNIT_MOD_STAT_AGILITY:     stat = STAT_AGILITY;       break;
        case UNIT_MOD_STAT_STAMINA:     stat = STAT_STAMINA;       break;
        case UNIT_MOD_STAT_INTELLECT:   stat = STAT_INTELLECT;     break;
        case UNIT_MOD_STAT_SPIRIT:      stat = STAT_SPIRIT;        break;

        default:
            break;
    }

    return stat;
}

Powers Unit::GetPowerTypeByAuraGroup(UnitMods unitMod) const
{
    switch(unitMod)
    {
        case UNIT_MOD_MANA:       return POWER_MANA;
        case UNIT_MOD_RAGE:       return POWER_RAGE;
        case UNIT_MOD_FOCUS:      return POWER_FOCUS;
        case UNIT_MOD_ENERGY:     return POWER_ENERGY;
        case UNIT_MOD_HAPPINESS:  return POWER_HAPPINESS;
        case UNIT_MOD_RUNE:       return POWER_RUNE;
        case UNIT_MOD_RUNIC_POWER:return POWER_RUNIC_POWER;
    }

    return POWER_MANA;
}

float Unit::GetTotalAttackPowerValue(WeaponAttackType attType) const
{
    UnitMods unitMod = (attType == RANGED_ATTACK) ? UNIT_MOD_ATTACK_POWER_RANGED : UNIT_MOD_ATTACK_POWER;

    float val = GetTotalAuraModValue(unitMod);
    if(val < 0.0f)
        val = 0.0f;

    return val;
}

float Unit::GetWeaponDamageRange(WeaponAttackType attType ,WeaponDamageRange type) const
{
    if (attType == OFF_ATTACK && !haveOffhandWeapon())
        return 0.0f;

    return m_weaponDamage[attType][type];
}

void Unit::SetLevel(uint32 lvl)
{
    SetUInt32Value(UNIT_FIELD_LEVEL, lvl);

    // group update
    if ((GetTypeId() == TYPEID_PLAYER) && ((Player*)this)->GetGroup())
        ((Player*)this)->SetGroupUpdateFlag(GROUP_UPDATE_FLAG_LEVEL);
}

void Unit::SetHealth(uint32 val)
{
    uint32 maxHealth = GetMaxHealth();
    if(maxHealth < val)
        val = maxHealth;

    SetUInt32Value(UNIT_FIELD_HEALTH, val);

    // group update
    if(GetTypeId() == TYPEID_PLAYER)
    {
        if(((Player*)this)->GetGroup())
            ((Player*)this)->SetGroupUpdateFlag(GROUP_UPDATE_FLAG_CUR_HP);
    }
    else if(((Creature*)this)->isPet())
    {
        Pet *pet = ((Pet*)this);
        if(pet->isControlled())
        {
            Unit *owner = GetOwner();
            if(owner && (owner->GetTypeId() == TYPEID_PLAYER) && ((Player*)owner)->GetGroup())
                ((Player*)owner)->SetGroupUpdateFlag(GROUP_UPDATE_FLAG_PET_CUR_HP);
        }
    }
}

void Unit::SetMaxHealth(uint32 val)
{
    uint32 health = GetHealth();
    SetUInt32Value(UNIT_FIELD_MAXHEALTH, val);

    // group update
    if(GetTypeId() == TYPEID_PLAYER)
    {
        if(((Player*)this)->GetGroup())
            ((Player*)this)->SetGroupUpdateFlag(GROUP_UPDATE_FLAG_MAX_HP);
    }
    else if(((Creature*)this)->isPet())
    {
        Pet *pet = ((Pet*)this);
        if(pet->isControlled())
        {
            Unit *owner = GetOwner();
            if(owner && (owner->GetTypeId() == TYPEID_PLAYER) && ((Player*)owner)->GetGroup())
                ((Player*)owner)->SetGroupUpdateFlag(GROUP_UPDATE_FLAG_PET_MAX_HP);
        }
    }

    if(val < health)
        SetHealth(val);
}

void Unit::SetPower(Powers power, uint32 val)
{
    if(GetPower(power) == val)
        return;

    uint32 maxPower = GetMaxPower(power);
    if(maxPower < val)
        val = maxPower;

    SetStatInt32Value(UNIT_FIELD_POWER1 + power, val);

    WorldPacket data(SMSG_POWER_UPDATE);
    data.append(GetPackGUID());
    data << uint8(power);
    data << uint32(val);
    SendMessageToSet(&data, GetTypeId() == TYPEID_PLAYER ? true : false);

    // group update
    if(GetTypeId() == TYPEID_PLAYER)
    {
        if(((Player*)this)->GetGroup())
            ((Player*)this)->SetGroupUpdateFlag(GROUP_UPDATE_FLAG_CUR_POWER);
    }
    else if(((Creature*)this)->isPet())
    {
        Pet *pet = ((Pet*)this);
        if(pet->isControlled())
        {
            Unit *owner = GetOwner();
            if(owner && (owner->GetTypeId() == TYPEID_PLAYER) && ((Player*)owner)->GetGroup())
                ((Player*)owner)->SetGroupUpdateFlag(GROUP_UPDATE_FLAG_PET_CUR_POWER);
        }

        // Update the pet's character sheet with happiness damage bonus
        if(pet->getPetType() == HUNTER_PET && power == POWER_HAPPINESS)
        {
            pet->UpdateDamagePhysical(BASE_ATTACK);
        }
    }
}

void Unit::SetMaxPower(Powers power, uint32 val)
{
    uint32 cur_power = GetPower(power);
    SetStatInt32Value(UNIT_FIELD_MAXPOWER1 + power, val);

    // group update
    if(GetTypeId() == TYPEID_PLAYER)
    {
        if(((Player*)this)->GetGroup())
            ((Player*)this)->SetGroupUpdateFlag(GROUP_UPDATE_FLAG_MAX_POWER);
    }
    else if(((Creature*)this)->isPet())
    {
        Pet *pet = ((Pet*)this);
        if(pet->isControlled())
        {
            Unit *owner = GetOwner();
            if(owner && (owner->GetTypeId() == TYPEID_PLAYER) && ((Player*)owner)->GetGroup())
                ((Player*)owner)->SetGroupUpdateFlag(GROUP_UPDATE_FLAG_PET_MAX_POWER);
        }
    }

    if(val < cur_power)
        SetPower(power, val);
}

void Unit::ApplyPowerMod(Powers power, uint32 val, bool apply)
{
    ApplyModUInt32Value(UNIT_FIELD_POWER1+power, val, apply);

    // group update
    if(GetTypeId() == TYPEID_PLAYER)
    {
        if(((Player*)this)->GetGroup())
            ((Player*)this)->SetGroupUpdateFlag(GROUP_UPDATE_FLAG_CUR_POWER);
    }
    else if(((Creature*)this)->isPet())
    {
        Pet *pet = ((Pet*)this);
        if(pet->isControlled())
        {
            Unit *owner = GetOwner();
            if(owner && (owner->GetTypeId() == TYPEID_PLAYER) && ((Player*)owner)->GetGroup())
                ((Player*)owner)->SetGroupUpdateFlag(GROUP_UPDATE_FLAG_PET_CUR_POWER);
        }
    }
}

void Unit::ApplyMaxPowerMod(Powers power, uint32 val, bool apply)
{
    ApplyModUInt32Value(UNIT_FIELD_MAXPOWER1+power, val, apply);

    // group update
    if(GetTypeId() == TYPEID_PLAYER)
    {
        if(((Player*)this)->GetGroup())
            ((Player*)this)->SetGroupUpdateFlag(GROUP_UPDATE_FLAG_MAX_POWER);
    }
    else if(((Creature*)this)->isPet())
    {
        Pet *pet = ((Pet*)this);
        if(pet->isControlled())
        {
            Unit *owner = GetOwner();
            if(owner && (owner->GetTypeId() == TYPEID_PLAYER) && ((Player*)owner)->GetGroup())
                ((Player*)owner)->SetGroupUpdateFlag(GROUP_UPDATE_FLAG_PET_MAX_POWER);
        }
    }
}

void Unit::ApplyAuraProcTriggerDamage( Aura* aura, bool apply )
{
    AuraList& tAuraProcTriggerDamage = m_modAuras[SPELL_AURA_PROC_TRIGGER_DAMAGE];
    if(apply)
        tAuraProcTriggerDamage.push_back(aura);
    else
        tAuraProcTriggerDamage.remove(aura);
}

uint32 Unit::GetCreatePowers( Powers power ) const
{
    // POWER_FOCUS and POWER_HAPPINESS only have hunter pet
    switch(power)
    {
        case POWER_MANA:      return GetCreateMana();
        case POWER_RAGE:      return 1000;
        case POWER_FOCUS:     return (GetTypeId()==TYPEID_PLAYER || !((Creature const*)this)->isPet() || ((Pet const*)this)->getPetType()!=HUNTER_PET ? 0 : 100);
        case POWER_ENERGY:    return 100;
        case POWER_HAPPINESS: return (GetTypeId()==TYPEID_PLAYER || !((Creature const*)this)->isPet() || ((Pet const*)this)->getPetType()!=HUNTER_PET ? 0 : 1050000);
        case POWER_RUNIC_POWER: return 1000;
    }

    return 0;
}

void Unit::AddToWorld()
{
    Object::AddToWorld();
}

void Unit::RemoveFromWorld()
{
    // cleanup
    if(IsInWorld())
    {
        RemoveNotOwnSingleTargetAuras();
    }

    Object::RemoveFromWorld();
}

void Unit::CleanupsBeforeDelete()
{
    if(m_uint32Values)                                      // only for fully created object
    {
        InterruptNonMeleeSpells(true);
        m_Events.KillAllEvents(false);                      // non-delatable (currently casted spells) will not deleted now but it will deleted at call in Map::RemoveAllObjectsInRemoveList
        CombatStop();
        ClearComboPointHolders();
        DeleteThreatList();
        getHostilRefManager().setOnlineOfflineState(false);
        RemoveAllAuras();
        RemoveAllGameObjects();
        RemoveAllDynObjects();
        GetMotionMaster()->Clear(false);                    // remove different non-standard movement generators.
    }
    RemoveFromWorld();
}

CharmInfo* Unit::InitCharmInfo(Unit *charm)
{
    if(!m_charmInfo)
        m_charmInfo = new CharmInfo(charm);
    return m_charmInfo;
}

CharmInfo::CharmInfo(Unit* unit)
: m_unit(unit), m_CommandState(COMMAND_FOLLOW), m_reactState(REACT_PASSIVE), m_petnumber(0)
{
    for(int i =0; i<4; ++i)
    {
        m_charmspells[i].spellId = 0;
        m_charmspells[i].active = ACT_DISABLED;
    }
}

void CharmInfo::InitPetActionBar()
{
    // the first 3 SpellOrActions are attack, follow and stay
    for(uint32 i = 0; i < 3; i++)
    {
        PetActionBar[i].Type = ACT_COMMAND;
        PetActionBar[i].SpellOrAction = COMMAND_ATTACK - i;

        PetActionBar[i + 7].Type = ACT_REACTION;
        PetActionBar[i + 7].SpellOrAction = COMMAND_ATTACK - i;
    }
    for(uint32 i=0; i < 4; i++)
    {
        PetActionBar[i + 3].Type = ACT_DISABLED;
        PetActionBar[i + 3].SpellOrAction = 0;
    }
}

void CharmInfo::InitEmptyActionBar()
{
    for(uint32 x = 1; x < 10; ++x)
    {
        PetActionBar[x].Type = ACT_PASSIVE;
        PetActionBar[x].SpellOrAction = 0;
    }
    PetActionBar[0].Type = ACT_COMMAND;
    PetActionBar[0].SpellOrAction = COMMAND_ATTACK;
}

void CharmInfo::InitPossessCreateSpells()
{
    if(m_unit->GetTypeId() == TYPEID_PLAYER)
        return;

    InitEmptyActionBar();                                   //charm action bar

    for(uint32 x = 0; x < CREATURE_MAX_SPELLS; ++x)
    {
        if (IsPassiveSpell(((Creature*)m_unit)->m_spells[x]))
            m_unit->CastSpell(m_unit, ((Creature*)m_unit)->m_spells[x], true);
        else
            AddSpellToAB(0, ((Creature*)m_unit)->m_spells[x], ACT_PASSIVE);
    }
}

void CharmInfo::InitCharmCreateSpells()
{
    if(m_unit->GetTypeId() == TYPEID_PLAYER)                //charmed players don't have spells
    {
        InitEmptyActionBar();
        return;
    }

    InitPetActionBar();

    for(uint32 x = 0; x < CREATURE_MAX_SPELLS; ++x)
    {
        uint32 spellId = ((Creature*)m_unit)->m_spells[x];
        m_charmspells[x].spellId = spellId;

        if(!spellId)
            continue;

        if (IsPassiveSpell(spellId))
        {
            m_unit->CastSpell(m_unit, spellId, true);
            m_charmspells[x].active = ACT_PASSIVE;
        }
        else
        {
            ActiveStates newstate;
            bool onlyselfcast = true;
            SpellEntry const *spellInfo = sSpellStore.LookupEntry(spellId);

            if(!spellInfo) onlyselfcast = false;
            for(uint32 i = 0;i<3 && onlyselfcast;++i)       //non existent spell will not make any problems as onlyselfcast would be false -> break right away
            {
                if(spellInfo->EffectImplicitTargetA[i] != TARGET_SELF && spellInfo->EffectImplicitTargetA[i] != 0)
                    onlyselfcast = false;
            }

            if(onlyselfcast || !IsPositiveSpell(spellId))   //only self cast and spells versus enemies are autocastable
                newstate = ACT_DISABLED;
            else
                newstate = ACT_PASSIVE;

            AddSpellToAB(0, spellId, newstate);
        }
    }
}

bool CharmInfo::AddSpellToAB(uint32 oldid, uint32 newid, ActiveStates newstate)
{
    for(uint8 i = 0; i < 10; i++)
    {
        if((PetActionBar[i].Type == ACT_DISABLED || PetActionBar[i].Type == ACT_ENABLED || PetActionBar[i].Type == ACT_PASSIVE) && PetActionBar[i].SpellOrAction == oldid)
        {
            PetActionBar[i].SpellOrAction = newid;
            if(!oldid)
            {
                if(newstate == ACT_DECIDE)
                    PetActionBar[i].Type = ACT_DISABLED;
                else
                    PetActionBar[i].Type = newstate;
            }

            return true;
        }
    }
    return false;
}

void CharmInfo::ToggleCreatureAutocast(uint32 spellid, bool apply)
{
    if(IsPassiveSpell(spellid))
        return;

    for(uint32 x = 0; x < CREATURE_MAX_SPELLS; ++x)
    {
        if(spellid == m_charmspells[x].spellId)
        {
            m_charmspells[x].active = apply ? ACT_ENABLED : ACT_DISABLED;
        }
    }
}

void CharmInfo::SetPetNumber(uint32 petnumber, bool statwindow)
{
    m_petnumber = petnumber;
    if(statwindow)
        m_unit->SetUInt32Value(UNIT_FIELD_PETNUMBER, m_petnumber);
    else
        m_unit->SetUInt32Value(UNIT_FIELD_PETNUMBER, 0);
}

bool Unit::isFrozen() const
{
    AuraList const& mRoot = GetAurasByType(SPELL_AURA_MOD_ROOT);
    for(AuraList::const_iterator i = mRoot.begin(); i != mRoot.end(); ++i)
        if( GetSpellSchoolMask((*i)->GetSpellProto()) & SPELL_SCHOOL_MASK_FROST)
            return true;
    return false;
}

struct ProcTriggeredData
{
    ProcTriggeredData(Aura* _triggeredByAura, uint32 _cooldown)
        : triggeredByAura(_triggeredByAura),
        triggeredByAura_SpellPair(Unit::spellEffectPair(triggeredByAura->GetId(),triggeredByAura->GetEffIndex())),
        cooldown(_cooldown)
    {}

    Aura* triggeredByAura;                                  // triggred aura, can be invalidate at triggered aura proccessing
    Unit::spellEffectPair triggeredByAura_SpellPair;        // spell pair, used for re-find aura (by pointer comparison in range)
    uint32 cooldown;                                        // possible hidden cooldown
};

typedef std::list< ProcTriggeredData > ProcTriggeredList;

void Unit::ProcDamageAndSpellFor( bool isVictim, Unit * pTarget, uint32 procFlag, AuraTypeSet const& procAuraTypes, WeaponAttackType attType, SpellEntry const * procSpell, uint32 damage, SpellSchoolMask damageSchoolMask )
{
    for(AuraTypeSet::const_iterator aur = procAuraTypes.begin(); aur != procAuraTypes.end(); ++aur)
    {
        // List of spells (effects) that proceed. Spell prototype and aura-specific value (damage for TRIGGER_DAMAGE)
        ProcTriggeredList procTriggered;

        AuraList const& auras = GetAurasByType(*aur);
        for(AuraList::const_iterator i = auras.begin(), next; i != auras.end(); i = next)
        {
            next = i; ++next;

            Aura* i_aura = *i;

            uint32 cooldown;                                // returned at next line
            if(!IsTriggeredAtSpellProcEvent(i_aura->GetSpellProto(), procSpell, procFlag,attType,isVictim,cooldown))
                continue;

            procTriggered.push_back( ProcTriggeredData(i_aura, cooldown) );
        }

        // Handle effects proceed this time
        for(ProcTriggeredList::iterator i = procTriggered.begin(); i != procTriggered.end(); ++i)
        {
            // Some auras can be deleted in function called in this loop (except first, ofc)
            // Until storing auras in std::multimap to hard check deleting by another way
            if(i != procTriggered.begin())
            {
                bool found = false;
                AuraMap::const_iterator lower = GetAuras().lower_bound(i->triggeredByAura_SpellPair);
                AuraMap::const_iterator upper = GetAuras().upper_bound(i->triggeredByAura_SpellPair);
                for(AuraMap::const_iterator itr = lower; itr!= upper; ++itr)
                {
                    if(itr->second==i->triggeredByAura)
                    {
                        found = true;
                        break;
                    }
                }

                if(!found)
                {
                    sLog.outError("Spell aura %u (id:%u effect:%u) has been deleted before call spell proc event handler",*aur,i->triggeredByAura_SpellPair.first,i->triggeredByAura_SpellPair.second);
                    sLog.outError("It can be deleted one from early processed auras:");
                    for(ProcTriggeredList::iterator i2 = procTriggered.begin(); i != i2; ++i2)
                        sLog.outError("     Spell aura %u (id:%u effect:%u)",*aur,i2->triggeredByAura_SpellPair.first,i2->triggeredByAura_SpellPair.second);
                    sLog.outError("     <end of list>");
                    continue;
                }
            }

            /// this is aura triggering code call
            Aura* triggeredByAura = i->triggeredByAura;

            /// save charges existence before processing to prevent crash at access to deleted triggered aura after
            /// used in speedup code check before check aura existance.
            bool triggeredByAuraWithCharges =  triggeredByAura->m_procCharges > 0;

            /// success in event proccesing
            /// used in speedup code check before check aura existance.
            bool casted = false;

            /// process triggered code
            switch(*aur)
            {
                case SPELL_AURA_PROC_TRIGGER_SPELL:
                {
                    sLog.outDebug("ProcDamageAndSpell: casting spell (triggered by %s proc aura of spell %u)",
                        (isVictim?"a victim's":"an attacker's"),triggeredByAura->GetId());
                    casted = HandleProcTriggerSpell(pTarget, damage, triggeredByAura, procSpell, procFlag, attType, i->cooldown);
                    break;
                }
                case SPELL_AURA_PROC_TRIGGER_DAMAGE:
                {
                    uint32 triggered_damage = triggeredByAura->GetModifier()->m_amount;
                    sLog.outDebug("ProcDamageAndSpell: doing %u damage (triggered by %s aura of spell %u)",
                        triggered_damage, (isVictim?"a victim's":"an attacker's"),triggeredByAura->GetId());
                    SpellNonMeleeDamageLog(pTarget, triggeredByAura->GetId(), triggered_damage, true, true);
                    casted = true;
                    break;
                }
                case SPELL_AURA_DUMMY:
                {
                    uint32 effect = triggeredByAura->GetEffIndex();
                    sLog.outDebug("ProcDamageAndSpell: casting spell (triggered by %s dummy aura of spell %u)",
                        (isVictim?"a victim's":"an attacker's"),triggeredByAura->GetId());
                    casted = HandleDummyAuraProc(pTarget, damage, triggeredByAura, procSpell, procFlag,i->cooldown);
                    break;
                }
                case SPELL_AURA_PRAYER_OF_MENDING:
                {
                    sLog.outDebug("ProcDamageAndSpell: casting mending (triggered by %s dummy aura of spell %u)",
                        (isVictim?"a victim's":"an attacker's"),triggeredByAura->GetId());

                    casted = HandleMeandingAuraProc(triggeredByAura);
                    break;
                }
                case SPELL_AURA_MOD_HASTE:
                {
                    sLog.outDebug("ProcDamageAndSpell: casting spell (triggered by %s haste aura of spell %u)",
                        (isVictim?"a victim's":"an attacker's"),triggeredByAura->GetId());
                    casted = HandleHasteAuraProc(pTarget, damage, triggeredByAura, procSpell, procFlag,i->cooldown);
                    break;
                }
                case SPELL_AURA_MOD_DAMAGE_PERCENT_TAKEN:
                {
                    // nothing do, just charges counter
                    // but count only in case appropriate school damage
                    casted = triggeredByAura->GetModifier()->m_miscvalue & damageSchoolMask;
                    break;
                }
                case SPELL_AURA_OVERRIDE_CLASS_SCRIPTS:
                {
                    sLog.outDebug("ProcDamageAndSpell: casting spell (triggered by %s class script aura of spell %u)",
                        (isVictim?"a victim's":"an attacker's"),triggeredByAura->GetId());
                    casted = HandleOverrideClassScriptAuraProc(pTarget, triggeredByAura, procSpell,i->cooldown);
                    break;
                }
                default:
                {
                    // nothing do, just charges counter
                    casted = true;
                    break;
                }
            }

            /// Update charge (aura can be removed by triggers)
            if(casted && triggeredByAuraWithCharges)
            {
                /// need re-found aura (can be dropped by triggers)
                AuraMap::const_iterator lower = GetAuras().lower_bound(i->triggeredByAura_SpellPair);
                AuraMap::const_iterator upper = GetAuras().upper_bound(i->triggeredByAura_SpellPair);
                for(AuraMap::const_iterator itr = lower; itr!= upper; ++itr)
                {
                    if(itr->second == triggeredByAura)      // pointer still valid
                    {
                        if(triggeredByAura->m_procCharges > 0)
                            triggeredByAura->m_procCharges -= 1;

                        triggeredByAura->UpdateAuraCharges();
                        break;
                    }
                }
            }
        }

        /// Safely remove auras with zero charges
        for(AuraList::const_iterator i = auras.begin(), next; i != auras.end(); i = next)
        {
            next = i; ++next;
            if((*i)->m_procCharges == 0)
            {
                RemoveAurasDueToSpell((*i)->GetId());
                next = auras.begin();
            }
        }
    }
}

SpellSchoolMask Unit::GetMeleeDamageSchoolMask() const
{
    return SPELL_SCHOOL_MASK_NORMAL;
}

Player* Unit::GetSpellModOwner()
{
    if(GetTypeId()==TYPEID_PLAYER)
        return (Player*)this;
    if(((Creature*)this)->isPet() || ((Creature*)this)->isTotem())
    {
        Unit* owner = GetOwner();
        if(owner && owner->GetTypeId()==TYPEID_PLAYER)
            return (Player*)owner;
    }
    return NULL;
}

///----------Pet responses methods-----------------
void Unit::SendPetCastFail(uint32 spellid, uint8 msg)
{
    Unit *owner = GetCharmerOrOwner();
    if(!owner || owner->GetTypeId() != TYPEID_PLAYER)
        return;

    WorldPacket data(SMSG_PET_CAST_FAILED, (4+1));
    data << uint8(0);                                       // cast count?
    data << uint32(spellid);
    data << uint8(msg);
    // uint32 for some reason
    // uint32 for some reason
    ((Player*)owner)->GetSession()->SendPacket(&data);
}

void Unit::SendPetActionFeedback (uint8 msg)
{
    Unit* owner = GetOwner();
    if(!owner || owner->GetTypeId() != TYPEID_PLAYER)
        return;

    WorldPacket data(SMSG_PET_ACTION_FEEDBACK, 1);
    data << uint8(msg);
    ((Player*)owner)->GetSession()->SendPacket(&data);
}

void Unit::SendPetTalk (uint32 pettalk)
{
    Unit* owner = GetOwner();
    if(!owner || owner->GetTypeId() != TYPEID_PLAYER)
        return;

    WorldPacket data(SMSG_PET_ACTION_SOUND, 8+4);
    data << uint64(GetGUID());
    data << uint32(pettalk);
    ((Player*)owner)->GetSession()->SendPacket(&data);
}

void Unit::SendPetSpellCooldown (uint32 spellid, time_t cooltime)
{
    Unit* owner = GetOwner();
    if(!owner || owner->GetTypeId() != TYPEID_PLAYER)
        return;

    WorldPacket data(SMSG_SPELL_COOLDOWN, 8+1+4+4);
    data << uint64(GetGUID());
    data << uint8(0x0);                                     // flags (0x1, 0x2)
    data << uint32(spellid);
    data << uint32(cooltime);

    ((Player*)owner)->GetSession()->SendPacket(&data);
}

void Unit::SendPetClearCooldown (uint32 spellid)
{
    Unit* owner = GetOwner();
    if(!owner || owner->GetTypeId() != TYPEID_PLAYER)
        return;

    WorldPacket data(SMSG_CLEAR_COOLDOWN, (4+8));
    data << uint32(spellid);
    data << uint64(GetGUID());
    ((Player*)owner)->GetSession()->SendPacket(&data);
}

void Unit::SendPetAIReaction(uint64 guid)
{
    Unit* owner = GetOwner();
    if(!owner || owner->GetTypeId() != TYPEID_PLAYER)
        return;

    WorldPacket data(SMSG_AI_REACTION, 12);
    data << uint64(guid) << uint32(00000002);
    ((Player*)owner)->GetSession()->SendPacket(&data);
}

///----------End of Pet responses methods----------

void Unit::StopMoving()
{
    clearUnitState(UNIT_STAT_MOVING);

    // send explicit stop packet
    // rely on vmaps here because for example stormwind is in air
    //float z = MapManager::Instance().GetBaseMap(GetMapId())->GetHeight(GetPositionX(), GetPositionY(), GetPositionZ(), true);
    //if (fabs(GetPositionZ() - z) < 2.0f)
    //    Relocate(GetPositionX(), GetPositionY(), z);
    Relocate(GetPositionX(), GetPositionY(),GetPositionZ());

    SendMonsterMove(GetPositionX(), GetPositionY(), GetPositionZ(), 0, true, 0);

    // update position and orientation;
    WorldPacket data;
    BuildHeartBeatMsg(&data);
    SendMessageToSet(&data,false);
}

void Unit::SetFeared(bool apply, uint64 casterGUID, uint32 spellID)
{
    if( apply )
    {
        if(HasAuraType(SPELL_AURA_PREVENTS_FLEEING))
            return;

        SetFlag(UNIT_FIELD_FLAGS, UNIT_FLAG_FLEEING);

        GetMotionMaster()->MovementExpired(false);
        CastStop(GetGUID()==casterGUID ? spellID : 0);

        Unit* caster = ObjectAccessor::GetUnit(*this,casterGUID);

        GetMotionMaster()->MoveFleeing(caster);             // caster==NULL processed in MoveFleeing
    }
    else
    {
        RemoveFlag(UNIT_FIELD_FLAGS, UNIT_FLAG_FLEEING);

        GetMotionMaster()->MovementExpired(false);

        if( GetTypeId() != TYPEID_PLAYER && isAlive() )
        {
            // restore appropriate movement generator
            if(getVictim())
                GetMotionMaster()->MoveChase(getVictim());
            else
                GetMotionMaster()->Initialize();

            // attack caster if can
            Unit* caster = ObjectAccessor::GetObjectInWorld(casterGUID, (Unit*)NULL);
            if(caster && caster != getVictim() && ((Creature*)this)->AI())
                ((Creature*)this)->AI()->AttackStart(caster);
        }
    }

    if (GetTypeId() == TYPEID_PLAYER)
        ((Player*)this)->SetClientControl(this, !apply);
}

void Unit::SetConfused(bool apply, uint64 casterGUID, uint32 spellID)
{
    if( apply )
    {
        SetFlag(UNIT_FIELD_FLAGS, UNIT_FLAG_CONFUSED);

        CastStop(GetGUID()==casterGUID ? spellID : 0);

        GetMotionMaster()->MoveConfused();
    }
    else
    {
        RemoveFlag(UNIT_FIELD_FLAGS, UNIT_FLAG_CONFUSED);

        GetMotionMaster()->MovementExpired(false);

        if (GetTypeId() == TYPEID_UNIT)
        {
            // if in combat restore movement generator
            if(getVictim())
                GetMotionMaster()->MoveChase(getVictim());
        }
    }

    if(GetTypeId() == TYPEID_PLAYER)
        ((Player*)this)->SetClientControl(this, !apply);
}

bool Unit::IsSitState() const
{
    uint8 s = getStandState();
    return s == PLAYER_STATE_SIT_CHAIR || s == PLAYER_STATE_SIT_LOW_CHAIR ||
        s == PLAYER_STATE_SIT_MEDIUM_CHAIR || s == PLAYER_STATE_SIT_HIGH_CHAIR ||
        s == PLAYER_STATE_SIT;
}

bool Unit::IsStandState() const
{
    uint8 s = getStandState();
    return !IsSitState() && s != PLAYER_STATE_SLEEP && s != PLAYER_STATE_KNEEL;
}

void Unit::SetStandState(uint8 state)
{
    SetByteValue(UNIT_FIELD_BYTES_1, 0, state);

    if (IsStandState())
       RemoveAurasWithInterruptFlags(AURA_INTERRUPT_FLAG_NOT_SEATED);

    if(GetTypeId()==TYPEID_PLAYER)
    {
        WorldPacket data(SMSG_STANDSTATE_UPDATE, 1);
        data << (uint8)state;
        ((Player*)this)->GetSession()->SendPacket(&data);
    }
}

bool Unit::IsPolymorphed() const
{
    return GetSpellSpecific(getTransForm())==SPELL_MAGE_POLYMORPH;
}

void Unit::SetDisplayId(uint32 modelId)
{
    SetUInt32Value(UNIT_FIELD_DISPLAYID, modelId);

    if(GetTypeId() == TYPEID_UNIT && ((Creature*)this)->isPet())
    {
        Pet *pet = ((Pet*)this);
        if(!pet->isControlled())
            return;
        Unit *owner = GetOwner();
        if(owner && (owner->GetTypeId() == TYPEID_PLAYER) && ((Player*)owner)->GetGroup())
            ((Player*)owner)->SetGroupUpdateFlag(GROUP_UPDATE_FLAG_PET_MODEL_ID);
    }
}

void Unit::ClearComboPointHolders()
{
    while(!m_ComboPointHolders.empty())
    {
        uint32 lowguid = *m_ComboPointHolders.begin();

        Player* plr = objmgr.GetPlayer(MAKE_NEW_GUID(lowguid, 0, HIGHGUID_PLAYER));
        if(plr && plr->GetComboTarget()==GetGUID())         // recheck for safe
            plr->ClearComboPoints();                        // remove also guid from m_ComboPointHolders;
        else
            m_ComboPointHolders.erase(lowguid);             // or remove manually
    }
}

void Unit::ClearAllReactives()
{

    for(int i=0; i < MAX_REACTIVE; ++i)
        m_reactiveTimer[i] = 0;

    if (HasAuraState( AURA_STATE_DEFENSE))
        ModifyAuraState(AURA_STATE_DEFENSE, false);
    if (getClass() == CLASS_HUNTER && HasAuraState( AURA_STATE_HUNTER_PARRY))
        ModifyAuraState(AURA_STATE_HUNTER_PARRY, false);
    if (HasAuraState( AURA_STATE_CRIT))
        ModifyAuraState(AURA_STATE_CRIT, false);
    if (getClass() == CLASS_HUNTER && HasAuraState( AURA_STATE_HUNTER_CRIT_STRIKE)  )
        ModifyAuraState(AURA_STATE_HUNTER_CRIT_STRIKE, false);

    if(getClass() == CLASS_WARRIOR && GetTypeId() == TYPEID_PLAYER)
        ((Player*)this)->ClearComboPoints();
}

void Unit::UpdateReactives( uint32 p_time )
{
    for(int i = 0; i < MAX_REACTIVE; ++i)
    {
        ReactiveType reactive = ReactiveType(i);

        if(!m_reactiveTimer[reactive])
            continue;

        if ( m_reactiveTimer[reactive] <= p_time)
        {
            m_reactiveTimer[reactive] = 0;

            switch ( reactive )
            {
                case REACTIVE_DEFENSE:
                    if (HasAuraState(AURA_STATE_DEFENSE))
                        ModifyAuraState(AURA_STATE_DEFENSE, false);
                    break;
                case REACTIVE_HUNTER_PARRY:
                    if ( getClass() == CLASS_HUNTER && HasAuraState(AURA_STATE_HUNTER_PARRY))
                        ModifyAuraState(AURA_STATE_HUNTER_PARRY, false);
                    break;
                case REACTIVE_CRIT:
                    if (HasAuraState(AURA_STATE_CRIT))
                        ModifyAuraState(AURA_STATE_CRIT, false);
                    break;
                case REACTIVE_HUNTER_CRIT:
                    if ( getClass() == CLASS_HUNTER && HasAuraState(AURA_STATE_HUNTER_CRIT_STRIKE) )
                        ModifyAuraState(AURA_STATE_HUNTER_CRIT_STRIKE, false);
                    break;
                case REACTIVE_OVERPOWER:
                    if(getClass() == CLASS_WARRIOR && GetTypeId() == TYPEID_PLAYER)
                        ((Player*)this)->ClearComboPoints();
                    break;
                default:
                    break;
            }
        }
        else
        {
            m_reactiveTimer[reactive] -= p_time;
        }
    }
}

Unit* Unit::SelectNearbyTarget() const
{
    CellPair p(MaNGOS::ComputeCellPair(GetPositionX(), GetPositionY()));
    Cell cell(p);
    cell.data.Part.reserved = ALL_DISTRICT;
    cell.SetNoCreate();

    std::list<Unit *> targets;

    {
        MaNGOS::AnyUnfriendlyUnitInObjectRangeCheck u_check(this, this, ATTACK_DISTANCE);
        MaNGOS::UnitListSearcher<MaNGOS::AnyUnfriendlyUnitInObjectRangeCheck> searcher(targets, u_check);

        TypeContainerVisitor<MaNGOS::UnitListSearcher<MaNGOS::AnyUnfriendlyUnitInObjectRangeCheck>, WorldTypeMapContainer > world_unit_searcher(searcher);
        TypeContainerVisitor<MaNGOS::UnitListSearcher<MaNGOS::AnyUnfriendlyUnitInObjectRangeCheck>, GridTypeMapContainer >  grid_unit_searcher(searcher);

        CellLock<GridReadGuard> cell_lock(cell, p);
        cell_lock->Visit(cell_lock, world_unit_searcher, *GetMap());
        cell_lock->Visit(cell_lock, grid_unit_searcher, *GetMap());
    }

    // remove current target
    if(getVictim())
        targets.remove(getVictim());

    // remove not LoS targets
    for(std::list<Unit *>::iterator tIter = targets.begin(); tIter != targets.end();)
    {
        if(!IsWithinLOSInMap(*tIter))
        {
            std::list<Unit *>::iterator tIter2 = tIter;
            ++tIter;
            targets.erase(tIter2);
        }
        else
            ++tIter;
    }

    // no appropriate targets
    if(targets.empty())
        return NULL;

    // select random
    uint32 rIdx = urand(0,targets.size()-1);
    std::list<Unit *>::const_iterator tcIter = targets.begin();
    for(uint32 i = 0; i < rIdx; ++i)
        ++tcIter;

    return *tcIter;
}

void Unit::ApplyAttackTimePercentMod( WeaponAttackType att,float val, bool apply )
{
    if(val > 0)
    {
        ApplyPercentModFloatVar(m_modAttackSpeedPct[att], val, !apply);
        ApplyPercentModFloatValue(UNIT_FIELD_BASEATTACKTIME+att,val,!apply);
    }
    else
    {
        ApplyPercentModFloatVar(m_modAttackSpeedPct[att], -val, apply);
        ApplyPercentModFloatValue(UNIT_FIELD_BASEATTACKTIME+att,-val,apply);
    }
}

void Unit::ApplyCastTimePercentMod(float val, bool apply )
{
    if(val > 0)
        ApplyPercentModFloatValue(UNIT_MOD_CAST_SPEED,val,!apply);
    else
        ApplyPercentModFloatValue(UNIT_MOD_CAST_SPEED,-val,apply);
}

uint32 Unit::GetCastingTimeForBonus( SpellEntry const *spellProto, DamageEffectType damagetype, uint32 CastingTime )
{
    if (CastingTime > 7000) CastingTime = 7000;
    if (CastingTime < 1500) CastingTime = 1500;

    if(damagetype == DOT && !IsChanneledSpell(spellProto))
        CastingTime = 3500;

    int32 overTime    = 0;
    uint8 effects     = 0;
    bool DirectDamage = false;
    bool AreaEffect   = false;

    for ( uint32 i=0; i<3;i++)
    {
        switch ( spellProto->Effect[i] )
        {
            case SPELL_EFFECT_SCHOOL_DAMAGE:
            case SPELL_EFFECT_POWER_DRAIN:
            case SPELL_EFFECT_HEALTH_LEECH:
            case SPELL_EFFECT_ENVIRONMENTAL_DAMAGE:
            case SPELL_EFFECT_POWER_BURN:
            case SPELL_EFFECT_HEAL:
                DirectDamage = true;
                break;
            case SPELL_EFFECT_APPLY_AURA:
                switch ( spellProto->EffectApplyAuraName[i] )
                {
                    case SPELL_AURA_PERIODIC_DAMAGE:
                    case SPELL_AURA_PERIODIC_HEAL:
                    case SPELL_AURA_PERIODIC_LEECH:
                        if ( GetSpellDuration(spellProto) )
                            overTime = GetSpellDuration(spellProto);
                        break;
                    default:
                        // -5% per additional effect
                        ++effects;
                        break;
                }
            default:
                break;
        }

        if(IsAreaEffectTarget(Targets(spellProto->EffectImplicitTargetA[i])) || IsAreaEffectTarget(Targets(spellProto->EffectImplicitTargetB[i])))
            AreaEffect = true;
    }

    // Combined Spells with Both Over Time and Direct Damage
    if ( overTime > 0 && CastingTime > 0 && DirectDamage )
    {
        // mainly for DoTs which are 3500 here otherwise
        uint32 OriginalCastTime = GetSpellCastTime(spellProto);
        if (OriginalCastTime > 7000) OriginalCastTime = 7000;
        if (OriginalCastTime < 1500) OriginalCastTime = 1500;
        // Portion to Over Time
        float PtOT = (overTime / 15000.f) / ((overTime / 15000.f) + (OriginalCastTime / 3500.f));

        if ( damagetype == DOT )
            CastingTime = uint32(CastingTime * PtOT);
        else if ( PtOT < 1.0f )
            CastingTime  = uint32(CastingTime * (1 - PtOT));
        else
            CastingTime = 0;
    }

    // Area Effect Spells receive only half of bonus
    if ( AreaEffect )
        CastingTime /= 2;

    // -5% of total per any additional effect
    for ( uint8 i=0; i<effects; ++i)
    {
        if ( CastingTime > 175 )
        {
            CastingTime -= 175;
        }
        else
        {
            CastingTime = 0;
            break;
        }
    }

    return CastingTime;
}

void Unit::UpdateAuraForGroup(uint8 slot)
{
    if(GetTypeId() == TYPEID_PLAYER)
    {
        Player* player = (Player*)this;
        if(player->GetGroup())
        {
            player->SetGroupUpdateFlag(GROUP_UPDATE_FLAG_AURAS);
            player->SetAuraUpdateMask(slot);
        }
    }
    else if(GetTypeId() == TYPEID_UNIT && ((Creature*)this)->isPet())
    {
        Pet *pet = ((Pet*)this);
        if(pet->isControlled())
        {
            Unit *owner = GetOwner();
            if(owner && (owner->GetTypeId() == TYPEID_PLAYER) && ((Player*)owner)->GetGroup())
            {
                ((Player*)owner)->SetGroupUpdateFlag(GROUP_UPDATE_FLAG_PET_AURAS);
                pet->SetAuraUpdateMask(slot);
            }
        }
    }
}

float Unit::GetAPMultiplier(WeaponAttackType attType, bool normalized)
{
    if (!normalized || GetTypeId() != TYPEID_PLAYER)
        return float(GetAttackTime(attType))/1000.0f;

    Item *Weapon = ((Player*)this)->GetWeaponForAttack(attType);
    if (!Weapon)
        return 2.4;                                         // fist attack

    switch (Weapon->GetProto()->InventoryType)
    {
        case INVTYPE_2HWEAPON:
            return 3.3;
        case INVTYPE_RANGED:
        case INVTYPE_RANGEDRIGHT:
        case INVTYPE_THROWN:
            return 2.8;
        case INVTYPE_WEAPON:
        case INVTYPE_WEAPONMAINHAND:
        case INVTYPE_WEAPONOFFHAND:
        default:
            return Weapon->GetProto()->SubClass==ITEM_SUBCLASS_WEAPON_DAGGER ? 1.7 : 2.4;
    }
}

Aura* Unit::GetDummyAura( uint32 spell_id ) const
{
    Unit::AuraList const& mDummy = GetAurasByType(SPELL_AURA_DUMMY);
    for(Unit::AuraList::const_iterator itr = mDummy.begin(); itr != mDummy.end(); ++itr)
        if ((*itr)->GetId() == spell_id)
            return *itr;

    return NULL;
}

bool Unit::IsUnderLastManaUseEffect() const
{
    return  getMSTimeDiff(m_lastManaUse,getMSTime()) < 5000;
}

void Unit::SetContestedPvP(Player *attackedPlayer)
{
    Player* player = GetCharmerOrOwnerPlayerOrPlayerItself();

    if(!player || attackedPlayer && (attackedPlayer == player || player->duel && player->duel->opponent == attackedPlayer))
        return;

    player->SetContestedPvPTimer(30000);
    if(!player->hasUnitState(UNIT_STAT_ATTACK_PLAYER))
    {
        player->addUnitState(UNIT_STAT_ATTACK_PLAYER);
        player->SetFlag(PLAYER_FLAGS, PLAYER_FLAGS_CONTESTED_PVP);
        // call MoveInLineOfSight for nearby contested guards
        SetVisibility(GetVisibility());
    }
    if(!hasUnitState(UNIT_STAT_ATTACK_PLAYER))
    {
        addUnitState(UNIT_STAT_ATTACK_PLAYER);
        // call MoveInLineOfSight for nearby contested guards
        SetVisibility(GetVisibility());
    }
}

void Unit::AddPetAura(PetAura const* petSpell)
{
    m_petAuras.insert(petSpell);
    if(Pet* pet = GetPet())
        pet->CastPetAura(petSpell);
}

void Unit::RemovePetAura(PetAura const* petSpell)
{
    m_petAuras.erase(petSpell);
    if(Pet* pet = GetPet())
        pet->RemoveAurasDueToSpell(petSpell->GetAura(pet->GetEntry()));
}

Pet* Unit::CreateTamedPetFrom(Creature* creatureTarget,uint32 spell_id)
{
    Pet* pet = new Pet(HUNTER_PET);

    if(!pet->CreateBaseAtCreature(creatureTarget))
    {
        delete pet;
        return NULL;
    }

    pet->SetOwnerGUID(GetGUID());
    pet->SetCreatorGUID(GetGUID());
    pet->SetUInt32Value(UNIT_FIELD_FACTIONTEMPLATE, getFaction());
    pet->SetUInt32Value(UNIT_CREATED_BY_SPELL, spell_id);

    uint32 level = (creatureTarget->getLevel() < (getLevel() - 5)) ? (getLevel() - 5) : creatureTarget->getLevel();
    pet->SetFreeTalentPoints(pet->GetMaxTalentPointsForLevel(level));

    if(!pet->InitStatsForLevel(level))
    {
        sLog.outError("ERROR: Pet::InitStatsForLevel() failed for creature (Entry: %u)!",creatureTarget->GetEntry());
        delete pet;
        return NULL;
    }

    pet->GetCharmInfo()->SetPetNumber(objmgr.GeneratePetNumber(), true);
    // this enables pet details window (Shift+P)
    pet->AIM_Initialize();
    pet->InitPetCreateSpells();
    pet->SetHealth(pet->GetMaxHealth());

    return pet;
}

bool Unit::IsTriggeredAtSpellProcEvent(SpellEntry const* spellProto, SpellEntry const* procSpell, uint32 procFlag, WeaponAttackType attType, bool isVictim, uint32& cooldown )
{
    SpellProcEventEntry const * spellProcEvent = spellmgr.GetSpellProcEvent(spellProto->Id);

    if(!spellProcEvent)
    {
        // used to prevent spam in log about same non-handled spells
        static std::set<uint32> nonHandledSpellProcSet;

        if(spellProto->procFlags != 0 && nonHandledSpellProcSet.find(spellProto->Id)==nonHandledSpellProcSet.end())
        {
            sLog.outError("ProcDamageAndSpell: spell %u (%s aura source) not have record in `spell_proc_event`)",spellProto->Id,(isVictim?"a victim's":"an attacker's"));
            nonHandledSpellProcSet.insert(spellProto->Id);
        }

        // spell.dbc use totally different flags, that only can create problems if used.
        return false;
    }

    // Check spellProcEvent data requirements
    if(!SpellMgr::IsSpellProcEventCanTriggeredBy(spellProcEvent, procSpell,procFlag))
        return false;

    // Check if current equipment allows aura to proc
    if(!isVictim && GetTypeId() == TYPEID_PLAYER )
    {
        if(spellProto->EquippedItemClass == ITEM_CLASS_WEAPON)
        {
            Item *item = ((Player*)this)->GetWeaponForAttack(attType,true);

            if(!item || !((1<<item->GetProto()->SubClass) & spellProto->EquippedItemSubClassMask))
                return false;
        }
        else if(spellProto->EquippedItemClass == ITEM_CLASS_ARMOR)
        {
            // Check if player is wearing shield
            Item *item = ((Player*)this)->GetShield(true);
            if(!item || !((1<<item->GetProto()->SubClass) & spellProto->EquippedItemSubClassMask))
                return false;
        }
    }

    float chance = (float)spellProto->procChance;

    if(Player* modOwner = GetSpellModOwner())
        modOwner->ApplySpellMod(spellProto->Id,SPELLMOD_CHANCE_OF_SUCCESS,chance);

    if(!isVictim && spellProcEvent && spellProcEvent->ppmRate != 0)
    {
        uint32 WeaponSpeed = GetAttackTime(attType);
        chance = GetPPMProcChance(WeaponSpeed, spellProcEvent->ppmRate);
    }

    cooldown = spellProcEvent ? spellProcEvent->cooldown : 0;
    return roll_chance_f(chance);
}

bool Unit::HandleMeandingAuraProc( Aura* triggeredByAura )
{
    // aura can be deleted at casts
    SpellEntry const* spellProto = triggeredByAura->GetSpellProto();
    uint32 effIdx = triggeredByAura->GetEffIndex();
    int32 heal = triggeredByAura->GetModifier()->m_amount;
    uint64 caster_guid = triggeredByAura->GetCasterGUID();

    // jumps
    int32 jumps = triggeredByAura->m_procCharges-1;

    // current aura expire
    triggeredByAura->m_procCharges = 1;             // will removed at next charges decrease

    // next target selection
    if(jumps > 0 && GetTypeId()==TYPEID_PLAYER && IS_PLAYER_GUID(caster_guid))
    {
        float radius;
        if (spellProto->EffectRadiusIndex[effIdx])
            radius = GetSpellRadius(sSpellRadiusStore.LookupEntry(spellProto->EffectRadiusIndex[effIdx]));
        else
            radius = GetSpellMaxRange(sSpellRangeStore.LookupEntry(spellProto->rangeIndex));

        if(Player* caster = ((Player*)triggeredByAura->GetCaster()))
        {
            caster->ApplySpellMod(spellProto->Id, SPELLMOD_RADIUS, radius,NULL);

            if(Player* target = ((Player*)this)->GetNextRandomRaidMember(radius))
            {
                // aura will applied from caster, but spell casted from current aura holder
                SpellModifier *mod = new SpellModifier;
                mod->op = SPELLMOD_CHARGES;
                mod->value = jumps-5;               // negative
                mod->type = SPELLMOD_FLAT;
                mod->spellId = spellProto->Id;
                mod->effectId = effIdx;
                mod->lastAffected = NULL;
                mod->mask = spellProto->SpellFamilyFlags;
                mod->charges = 0;

                caster->AddSpellMod(mod, true);
                CastCustomSpell(target,spellProto->Id,&heal,NULL,NULL,true,NULL,triggeredByAura,caster->GetGUID());
                caster->AddSpellMod(mod, false);
            }
        }
    }

    // heal
    CastCustomSpell(this,33110,&heal,NULL,NULL,true,NULL,NULL,caster_guid);
    return true;
}

void Unit::RemoveAurasAtChanneledTarget(SpellEntry const* spellInfo)
{
    uint64 target_guid = GetUInt64Value(UNIT_FIELD_CHANNEL_OBJECT);

    if(!IS_UNIT_GUID(target_guid))
        return;

    Unit* target = ObjectAccessor::GetUnit(*this, target_guid);
    if(!target)
        return;

    for (AuraMap::iterator iter = target->GetAuras().begin(); iter != target->GetAuras().end(); )
    {
        if (iter->second->GetId() == spellInfo->Id && iter->second->GetCasterGUID()==GetGUID())
            target->RemoveAura(iter);
        else
            ++iter;
    }
}<|MERGE_RESOLUTION|>--- conflicted
+++ resolved
@@ -8547,11 +8547,7 @@
     return gain;
 }
 
-<<<<<<< HEAD
-bool Unit::isVisibleForOrDetect(Unit const* u, bool detect, bool inVisibleList, bool is2dDistance) const
-=======
 bool Unit::isVisibleForOrDetect(Unit const* u, bool detect, bool inVisibleList, bool is3dDistance) const
->>>>>>> eb60f74c
 {
     if(!u)
         return false;
@@ -8602,118 +8598,82 @@
     if(u->isInFlight())                                     // what see player in flight
     {
         // use object grey distance for all (only see objects any way)
-<<<<<<< HEAD
-        if(is2dDistance)
+        if (!IsWithinDistInMap(u,World::GetMaxVisibleDistanceInFlight()+(inVisibleList ? World::GetVisibleObjectGreyDistance() : 0.0f), is3dDistance))
         {
             if (!IsWithinDistInMap2d(u,World::GetMaxVisibleDistanceInFlight()+(inVisibleList ? World::GetVisibleObjectGreyDistance() : 0.0f)))
                 return false;
         }
         else
         {
-            if (!IsWithinDistInMap(u,World::GetMaxVisibleDistanceInFlight()+(inVisibleList ? World::GetVisibleObjectGreyDistance() : 0.0f)))
                 return false;
         }
     }
     else if(!isAlive())                                     // distance for show body
     {
-        if(is2dDistance)
+        if (!IsWithinDistInMap(u,World::GetMaxVisibleDistanceForObject()+(inVisibleList ? World::GetVisibleObjectGreyDistance() : 0.0f), is3dDistance))
         {
             if (!IsWithinDistInMap2d(u,World::GetMaxVisibleDistanceForObject()+(inVisibleList ? World::GetVisibleObjectGreyDistance() : 0.0f)))
                 return false;
         }
         else
         {
-            if (!IsWithinDistInMap(u,World::GetMaxVisibleDistanceForObject()+(inVisibleList ? World::GetVisibleObjectGreyDistance() : 0.0f)))
                 return false;
         }
-=======
-        if (!IsWithinDistInMap(u,World::GetMaxVisibleDistanceInFlight()+(inVisibleList ? World::GetVisibleObjectGreyDistance() : 0.0f), is3dDistance))
-            return false;
-    }
-    else if(!isAlive())                                     // distance for show body
-    {
-        if (!IsWithinDistInMap(u,World::GetMaxVisibleDistanceForObject()+(inVisibleList ? World::GetVisibleObjectGreyDistance() : 0.0f), is3dDistance))
-            return false;
->>>>>>> eb60f74c
     }
     else if(GetTypeId()==TYPEID_PLAYER)                     // distance for show player
     {
         if(u->GetTypeId()==TYPEID_PLAYER)
         {
             // Players far than max visible distance for player or not in our map are not visible too
-<<<<<<< HEAD
-            if(is2dDistance)
+            if (!at_same_transport && !IsWithinDistInMap(u,World::GetMaxVisibleDistanceForPlayer()+(inVisibleList ? World::GetVisibleUnitGreyDistance() : 0.0f), is3dDistance))
             {
                 if (!at_same_transport && !IsWithinDistInMap2d(u,World::GetMaxVisibleDistanceForPlayer()+(inVisibleList ? World::GetVisibleUnitGreyDistance() : 0.0f)))
                     return false;
             }
             else
             {
-                if (!at_same_transport && !IsWithinDistInMap(u,World::GetMaxVisibleDistanceForPlayer()+(inVisibleList ? World::GetVisibleUnitGreyDistance() : 0.0f)))
                     return false;
             }
-=======
-            if (!at_same_transport && !IsWithinDistInMap(u,World::GetMaxVisibleDistanceForPlayer()+(inVisibleList ? World::GetVisibleUnitGreyDistance() : 0.0f), is3dDistance))
-                return false;
->>>>>>> eb60f74c
         }
         else
         {
             // Units far than max visible distance for creature or not in our map are not visible too
-<<<<<<< HEAD
-            if(is2dDistance)
+            if (!IsWithinDistInMap(u,World::GetMaxVisibleDistanceForCreature()+(inVisibleList ? World::GetVisibleUnitGreyDistance() : 0.0f), is3dDistance))
             {
                 if (!IsWithinDistInMap2d(u,World::GetMaxVisibleDistanceForCreature()+(inVisibleList ? World::GetVisibleUnitGreyDistance() : 0.0f)))
                     return false;
             }
             else
             {
-                if (!IsWithinDistInMap(u,World::GetMaxVisibleDistanceForCreature()+(inVisibleList ? World::GetVisibleUnitGreyDistance() : 0.0f)))
                     return false;
             }
-=======
-            if (!IsWithinDistInMap(u,World::GetMaxVisibleDistanceForCreature()+(inVisibleList ? World::GetVisibleUnitGreyDistance() : 0.0f), is3dDistance))
-                return false;
->>>>>>> eb60f74c
         }
     }
     else if(GetCharmerOrOwnerGUID())                        // distance for show pet/charmed
     {
         // Pet/charmed far than max visible distance for player or not in our map are not visible too
-<<<<<<< HEAD
-        if(is2dDistance)
+        if (!IsWithinDistInMap(u,World::GetMaxVisibleDistanceForPlayer()+(inVisibleList ? World::GetVisibleUnitGreyDistance() : 0.0f), is3dDistance))
         {
             if (!IsWithinDistInMap2d(u,World::GetMaxVisibleDistanceForPlayer()+(inVisibleList ? World::GetVisibleUnitGreyDistance() : 0.0f)))
                 return false;
         }
         else
         {
-            if (!IsWithinDistInMap(u,World::GetMaxVisibleDistanceForPlayer()+(inVisibleList ? World::GetVisibleUnitGreyDistance() : 0.0f)))
                 return false;
         }
-=======
-        if (!IsWithinDistInMap(u,World::GetMaxVisibleDistanceForPlayer()+(inVisibleList ? World::GetVisibleUnitGreyDistance() : 0.0f), is3dDistance))
-            return false;
->>>>>>> eb60f74c
     }
     else                                                    // distance for show creature
     {
         // Units far than max visible distance for creature or not in our map are not visible too
-<<<<<<< HEAD
-        if(is2dDistance)
+        if (!IsWithinDistInMap(u,World::GetMaxVisibleDistanceForCreature()+(inVisibleList ? World::GetVisibleUnitGreyDistance() : 0.0f), is3dDistance))
         {
             if (!IsWithinDistInMap2d(u,World::GetMaxVisibleDistanceForCreature()+(inVisibleList ? World::GetVisibleUnitGreyDistance() : 0.0f)))
                 return false;
         }
         else
         {
-            if (!IsWithinDistInMap(u,World::GetMaxVisibleDistanceForCreature()+(inVisibleList ? World::GetVisibleUnitGreyDistance() : 0.0f)))
                 return false;
         }
-=======
-        if (!IsWithinDistInMap(u,World::GetMaxVisibleDistanceForCreature()+(inVisibleList ? World::GetVisibleUnitGreyDistance() : 0.0f), is3dDistance))
-            return false;
->>>>>>> eb60f74c
     }
 
     // Visible units, always are visible for all units, except for units under invisibility
@@ -9526,11 +9486,7 @@
 
 bool Unit::isVisibleForInState( Player const* u, bool inVisibleList ) const
 {
-<<<<<<< HEAD
-    return isVisibleForOrDetect(u, false, inVisibleList, true);
-=======
     return isVisibleForOrDetect(u, false, inVisibleList, false);
->>>>>>> eb60f74c
 }
 
 uint32 Unit::GetCreatureType() const
