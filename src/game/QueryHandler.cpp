/*
 * Copyright (C) 2005-2009 MaNGOS <http://getmangos.com/>
 *
 * This program is free software; you can redistribute it and/or modify
 * it under the terms of the GNU General Public License as published by
 * the Free Software Foundation; either version 2 of the License, or
 * (at your option) any later version.
 *
 * This program is distributed in the hope that it will be useful,
 * but WITHOUT ANY WARRANTY; without even the implied warranty of
 * MERCHANTABILITY or FITNESS FOR A PARTICULAR PURPOSE.  See the
 * GNU General Public License for more details.
 *
 * You should have received a copy of the GNU General Public License
 * along with this program; if not, write to the Free Software
 * Foundation, Inc., 59 Temple Place, Suite 330, Boston, MA  02111-1307  USA
 */

#include "Common.h"
#include "Language.h"
#include "Database/DatabaseEnv.h"
#include "Database/DatabaseImpl.h"
#include "WorldPacket.h"
#include "WorldSession.h"
#include "Opcodes.h"
#include "Log.h"
#include "World.h"
#include "ObjectMgr.h"
#include "Player.h"
#include "UpdateMask.h"
#include "NPCHandler.h"
#include "Pet.h"
#include "MapManager.h"

void WorldSession::SendNameQueryOpcode(Player *p)
{
    if(!p)
        return;

                                                            // guess size
    WorldPacket data( SMSG_NAME_QUERY_RESPONSE, (8+1+1+1+1+1+10) );
    data.append(p->GetPackGUID());                          // player guid
    data << uint8(0);                                       // added in 3.1
    data << p->GetName();                                   // played name
    data << uint8(0);                                       // realm name for cross realm BG usage
    data << uint8(p->getRace());
    data << uint8(p->getGender());
    data << uint8(p->getClass());
    if(DeclinedName const* names = p->GetDeclinedNames())
    {
        data << uint8(1);                                   // is declined
        for(int i = 0; i < MAX_DECLINED_NAME_CASES; ++i)
            data << names->name[i];
    }
    else
        data << uint8(0);                                   // is not declined

    SendPacket(&data);
}

void WorldSession::SendNameQueryOpcodeFromDB(uint64 guid)
{
    CharacterDatabase.AsyncPQuery(&WorldSession::SendNameQueryOpcodeFromDBCallBack, GetAccountId(),
        !sWorld.getConfig(CONFIG_DECLINED_NAMES_USED) ?
    //   ------- Query Without Declined Names --------
    //          0                1     2
        "SELECT guid, name, SUBSTRING(data, LENGTH(SUBSTRING_INDEX(data, ' ', '%u'))+2, LENGTH(SUBSTRING_INDEX(data, ' ', '%u')) - LENGTH(SUBSTRING_INDEX(data, ' ', '%u'))-1) "
        "FROM characters WHERE guid = '%u'"
        :
    //   --------- Query With Declined Names ---------
    //          0                1     2
        "SELECT characters.guid, name, SUBSTRING(data, LENGTH(SUBSTRING_INDEX(data, ' ', '%u'))+2, LENGTH(SUBSTRING_INDEX(data, ' ', '%u')) - LENGTH(SUBSTRING_INDEX(data, ' ', '%u'))-1), "
    //   3         4       5           6             7
        "genitive, dative, accusative, instrumental, prepositional "
        "FROM characters LEFT JOIN character_declinedname ON characters.guid = character_declinedname.guid WHERE characters.guid = '%u'",
        UNIT_FIELD_BYTES_0, UNIT_FIELD_BYTES_0+1, UNIT_FIELD_BYTES_0, GUID_LOPART(guid));
}

void WorldSession::SendNameQueryOpcodeFromDBCallBack(QueryResult *result, uint32 accountId)
{
    if(!result)
        return;

    WorldSession * session = sWorld.FindSession(accountId);
    if(!session)
    {
        delete result;
        return;
    }

    Field *fields = result->Fetch();
    uint32 guid      = fields[0].GetUInt32();
    std::string name = fields[1].GetCppString();
    uint32 field     = 0;
    if(name == "")
        name         = session->GetMangosString(LANG_NON_EXIST_CHARACTER);
    else
        field        = fields[2].GetUInt32();

                                                            // guess size
    WorldPacket data( SMSG_NAME_QUERY_RESPONSE, (8+1+1+1+1+1+1+10) );
    data.appendPackGUID(MAKE_NEW_GUID(guid, 0, HIGHGUID_PLAYER));
    data << uint8(0);                                       // added in 3.1
    data << name;
    data << uint8(0);
    data << uint8(field & 0xFF);
    data << uint8((field >> 16) & 0xFF);
    data << uint8((field >> 8) & 0xFF);

    // if the first declined name field (3) is empty, the rest must be too
    if(sWorld.getConfig(CONFIG_DECLINED_NAMES_USED) && fields[3].GetCppString() != "")
    {
        data << uint8(1);                                   // is declined
        for(int i = 3; i < MAX_DECLINED_NAME_CASES+3; ++i)
            data << fields[i].GetCppString();
    }
    else
        data << uint8(0);                                   // is declined

    session->SendPacket( &data );
    delete result;
}

void WorldSession::HandleNameQueryOpcode( WorldPacket & recv_data )
{
    CHECK_PACKET_SIZE(recv_data, 8);

    uint64 guid;

    recv_data >> guid;

    Player *pChar = objmgr.GetPlayer(guid);

    if (pChar)
        SendNameQueryOpcode(pChar);
    else
        SendNameQueryOpcodeFromDB(guid);
}

void WorldSession::HandleQueryTimeOpcode( WorldPacket & /*recv_data*/ )
{
    WorldPacket data( SMSG_QUERY_TIME_RESPONSE, 4+4 );
    data << (uint32)time(NULL);
    data << (uint32)0;
    SendPacket( &data );
}

/// Only _static_ data send in this packet !!!
void WorldSession::HandleCreatureQueryOpcode( WorldPacket & recv_data )
{
    CHECK_PACKET_SIZE(recv_data,4+8);

    uint32 entry;
    recv_data >> entry;

    CreatureInfo const *ci = objmgr.GetCreatureTemplate(entry);
    if (ci)
    {

        std::string Name, SubName;
        Name = ci->Name;
        SubName = ci->SubName;

        int loc_idx = GetSessionDbLocaleIndex();
        if (loc_idx >= 0)
        {
            CreatureLocale const *cl = objmgr.GetCreatureLocale(entry);
            if (cl)
            {
                if (cl->Name.size() > size_t(loc_idx) && !cl->Name[loc_idx].empty())
                    Name = cl->Name[loc_idx];
                if (cl->SubName.size() > size_t(loc_idx) && !cl->SubName[loc_idx].empty())
                    SubName = cl->SubName[loc_idx];
            }
        }
        sLog.outDetail("WORLD: CMSG_CREATURE_QUERY '%s' - Entry: %u.", ci->Name, entry);
                                                            // guess size
        WorldPacket data( SMSG_CREATURE_QUERY_RESPONSE, 100 );
        data << uint32(entry);                              // creature entry
        data << Name;
        data << uint8(0) << uint8(0) << uint8(0);           // name2, name3, name4, always empty
        data << SubName;
        data << ci->IconName;                               // "Directions" for guard, string for Icons 2.3.0
        data << uint32(ci->type_flags);                     // flags
        data << uint32(ci->type);                           // CreatureType.dbc
        data << uint32(ci->family);                         // CreatureFamily.dbc
        data << uint32(ci->rank);                           // Creature Rank (elite, boss, etc)
<<<<<<< HEAD
        data << uint32(ci->unk1);                           // new in 3.1, creature entry?
        data << uint32(ci->unk2);                           // new in 3.1, creature entry?
=======
        data << uint32(ci->PetSpellDataId);                 // Id from CreatureSpellData.dbc    wdbField12
>>>>>>> 72768af9
        data << uint32(ci->DisplayID_A);                    // modelid_male1
        data << uint32(ci->DisplayID_H);                    // modelid_female1 ?
        data << uint32(ci->DisplayID_A2);                   // modelid_male2 ?
        data << uint32(ci->DisplayID_H2);                   // modelid_femmale2 ?
        data << float(ci->unk16);                           // unk
        data << float(ci->unk17);                           // unk
        data << uint8(ci->RacialLeader);
        for(uint32 i = 0; i < 4; ++i)
            data << uint32(ci->questItems[i]);              // itemId[4], quest drop
        data << uint32(0);                                  // CreatureMovementInfo.dbc
        SendPacket( &data );
        sLog.outDebug( "WORLD: Sent SMSG_CREATURE_QUERY_RESPONSE" );
    }
    else
    {
        uint64 guid;
        recv_data >> guid;

        sLog.outDebug("WORLD: CMSG_CREATURE_QUERY - NO CREATURE INFO! (GUID: %u, ENTRY: %u)",
            GUID_LOPART(guid), entry);
        WorldPacket data( SMSG_CREATURE_QUERY_RESPONSE, 4 );
        data << uint32(entry | 0x80000000);
        SendPacket( &data );
        sLog.outDebug( "WORLD: Sent SMSG_CREATURE_QUERY_RESPONSE" );
    }
}

/// Only _static_ data send in this packet !!!
void WorldSession::HandleGameObjectQueryOpcode( WorldPacket & recv_data )
{
    CHECK_PACKET_SIZE(recv_data,4+8);

    uint32 entryID;
    recv_data >> entryID;

    const GameObjectInfo *info = objmgr.GetGameObjectInfo(entryID);
    if(info)
    {
        std::string Name;
        std::string IconName;
        std::string CastBarCaption;

        Name = info->name;
        IconName = info->IconName;
        CastBarCaption = info->castBarCaption;

        int loc_idx = GetSessionDbLocaleIndex();
        if (loc_idx >= 0)
        {
            GameObjectLocale const *gl = objmgr.GetGameObjectLocale(entryID);
            if (gl)
            {
                if (gl->Name.size() > size_t(loc_idx) && !gl->Name[loc_idx].empty())
                    Name = gl->Name[loc_idx];
                if (gl->CastBarCaption.size() > size_t(loc_idx) && !gl->CastBarCaption[loc_idx].empty())
                    CastBarCaption = gl->CastBarCaption[loc_idx];
            }
        }
        sLog.outDetail("WORLD: CMSG_GAMEOBJECT_QUERY '%s' - Entry: %u. ", info->name, entryID);
        WorldPacket data ( SMSG_GAMEOBJECT_QUERY_RESPONSE, 150 );
        data << uint32(entryID);
        data << uint32(info->type);
        data << uint32(info->displayId);
        data << Name;
        data << uint8(0) << uint8(0) << uint8(0);           // name2, name3, name4
        data << IconName;                                   // 2.0.3, string. Icon name to use instead of default icon for go's (ex: "Attack" makes sword)
        data << CastBarCaption;                             // 2.0.3, string. Text will appear in Cast Bar when using GO (ex: "Collecting")
        data << info->unk1;                                 // 2.0.3, string
        data.append(info->raw.data, 24);
        data << float(info->size);                          // go size
        for(uint32 i = 0; i < 4; ++i)
            data << uint32(info->questItems[i]);            // itemId[4], quest drop
        SendPacket( &data );
        sLog.outDebug( "WORLD: Sent SMSG_GAMEOBJECT_QUERY_RESPONSE" );
    }
    else
    {

        uint64 guid;
        recv_data >> guid;

        sLog.outDebug(  "WORLD: CMSG_GAMEOBJECT_QUERY - Missing gameobject info for (GUID: %u, ENTRY: %u)",
            GUID_LOPART(guid), entryID );
        WorldPacket data ( SMSG_GAMEOBJECT_QUERY_RESPONSE, 4 );
        data << uint32(entryID | 0x80000000);
        SendPacket( &data );
        sLog.outDebug( "WORLD: Sent SMSG_GAMEOBJECT_QUERY_RESPONSE" );
    }
}

void WorldSession::HandleCorpseQueryOpcode(WorldPacket & /*recv_data*/)
{
    sLog.outDetail("WORLD: Received MSG_CORPSE_QUERY");

    Corpse *corpse = GetPlayer()->GetCorpse();

    if(!corpse)
    {
        WorldPacket data(MSG_CORPSE_QUERY, 1);
        data << uint8(0);                                   // corpse not found
        SendPacket(&data);
        return;
    }

    int32 mapid = corpse->GetMapId();
    float x = corpse->GetPositionX();
    float y = corpse->GetPositionY();
    float z = corpse->GetPositionZ();
    int32 corpsemapid = _player->GetMapId();

    if(Map *map = MapManager::Instance().FindMap(corpse->GetMapId(), corpse->GetInstanceId()))
    {
        if(map->IsDungeon())
        {
            if(!map->GetEntrancePos(mapid, x, y))
                return;

            Map *entrance_map = MapManager::Instance().GetMap(mapid, _player);
            if(!entrance_map)
                return;

            z = entrance_map->GetHeight(x, y, MAX_HEIGHT);
            corpsemapid = corpse->GetMapId();
        }
    }

    WorldPacket data(MSG_CORPSE_QUERY, 1+(5*4));
    data << uint8(1);                                       // corpse found
    data << int32(mapid);
    data << float(x);
    data << float(y);
    data << float(z);
    data << int32(corpsemapid);
    SendPacket(&data);
}

void WorldSession::HandleNpcTextQueryOpcode( WorldPacket & recv_data )
{
    CHECK_PACKET_SIZE(recv_data, 4 + 8);

    uint32 textID;
    uint64 guid;

    recv_data >> textID;
    sLog.outDetail("WORLD: CMSG_NPC_TEXT_QUERY ID '%u'", textID);

    recv_data >> guid;
    GetPlayer()->SetUInt64Value(UNIT_FIELD_TARGET, guid);

    GossipText const* pGossip = objmgr.GetGossipText(textID);

    WorldPacket data( SMSG_NPC_TEXT_UPDATE, 100 );          // guess size
    data << textID;

    if (!pGossip)
    {
        for(uint32 i = 0; i < 8; ++i)
        {
            data << float(0);
            data << "Greetings $N";
            data << "Greetings $N";
            data << uint32(0);
            data << uint32(0);
            data << uint32(0);
            data << uint32(0);
            data << uint32(0);
            data << uint32(0);
            data << uint32(0);
        }
    }
    else
    {
        std::string Text_0[8], Text_1[8];
        for (int i = 0; i < 8; ++i)
        {
            Text_0[i]=pGossip->Options[i].Text_0;
            Text_1[i]=pGossip->Options[i].Text_1;
        }

        int loc_idx = GetSessionDbLocaleIndex();
        if (loc_idx >= 0)
        {
            NpcTextLocale const *nl = objmgr.GetNpcTextLocale(textID);
            if (nl)
            {
                for (int i = 0; i < 8; ++i)
                {
                    if (nl->Text_0[i].size() > size_t(loc_idx) && !nl->Text_0[i][loc_idx].empty())
                        Text_0[i]=nl->Text_0[i][loc_idx];
                    if (nl->Text_1[i].size() > size_t(loc_idx) && !nl->Text_1[i][loc_idx].empty())
                        Text_1[i]=nl->Text_1[i][loc_idx];
                }
            }
        }

        for (int i = 0; i < 8; ++i)
        {
            data << pGossip->Options[i].Probability;

            if ( Text_0[i].empty() )
                data << Text_1[i];
            else
                data << Text_0[i];

            if ( Text_1[i].empty() )
                data << Text_0[i];
            else
                data << Text_1[i];

            data << pGossip->Options[i].Language;

            for(int j = 0; j < 3; ++j)
            {
                data << pGossip->Options[i].Emotes[j]._Delay;
                data << pGossip->Options[i].Emotes[j]._Emote;
            }
        }
    }

    SendPacket( &data );

<<<<<<< HEAD
    sLog.outDebug( "WORLD: Sent SMSG_NPC_TEXT_UPDATE " );
=======
    sLog.outDebug( "WORLD: Sent SMSG_NPC_TEXT_UPDATE" );
>>>>>>> 72768af9
}

void WorldSession::HandlePageTextQueryOpcode( WorldPacket & recv_data )
{
    CHECK_PACKET_SIZE(recv_data, 4);

    uint32 pageID;

    recv_data >> pageID;
    sLog.outDetail("WORLD: Received CMSG_PAGE_TEXT_QUERY for pageID '%u'", pageID);

    while (pageID)
    {
        PageText const *pPage = sPageTextStore.LookupEntry<PageText>( pageID );
                                                            // guess size
        WorldPacket data( SMSG_PAGE_TEXT_QUERY_RESPONSE, 50 );
        data << pageID;

        if (!pPage)
        {
            data << "Item page missing.";
            data << uint32(0);
            pageID = 0;
        }
        else
        {
            std::string Text = pPage->Text;

            int loc_idx = GetSessionDbLocaleIndex();
            if (loc_idx >= 0)
            {
                PageTextLocale const *pl = objmgr.GetPageTextLocale(pageID);
                if (pl)
                {
                    if (pl->Text.size() > size_t(loc_idx) && !pl->Text[loc_idx].empty())
                        Text = pl->Text[loc_idx];
                }
            }

            data << Text;
            data << uint32(pPage->Next_Page);
            pageID = pPage->Next_Page;
        }
        SendPacket( &data );

        sLog.outDebug( "WORLD: Sent SMSG_PAGE_TEXT_QUERY_RESPONSE" );
    }
}<|MERGE_RESOLUTION|>--- conflicted
+++ resolved
@@ -185,12 +185,8 @@
         data << uint32(ci->type);                           // CreatureType.dbc
         data << uint32(ci->family);                         // CreatureFamily.dbc
         data << uint32(ci->rank);                           // Creature Rank (elite, boss, etc)
-<<<<<<< HEAD
         data << uint32(ci->unk1);                           // new in 3.1, creature entry?
         data << uint32(ci->unk2);                           // new in 3.1, creature entry?
-=======
-        data << uint32(ci->PetSpellDataId);                 // Id from CreatureSpellData.dbc    wdbField12
->>>>>>> 72768af9
         data << uint32(ci->DisplayID_A);                    // modelid_male1
         data << uint32(ci->DisplayID_H);                    // modelid_female1 ?
         data << uint32(ci->DisplayID_A2);                   // modelid_male2 ?
@@ -412,11 +408,7 @@
 
     SendPacket( &data );
 
-<<<<<<< HEAD
-    sLog.outDebug( "WORLD: Sent SMSG_NPC_TEXT_UPDATE " );
-=======
     sLog.outDebug( "WORLD: Sent SMSG_NPC_TEXT_UPDATE" );
->>>>>>> 72768af9
 }
 
 void WorldSession::HandlePageTextQueryOpcode( WorldPacket & recv_data )
