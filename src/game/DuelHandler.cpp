/*
 * Copyright (C) 2005-2009 MaNGOS <http://getmangos.com/>
 *
 * This program is free software; you can redistribute it and/or modify
 * it under the terms of the GNU General Public License as published by
 * the Free Software Foundation; either version 2 of the License, or
 * (at your option) any later version.
 *
 * This program is distributed in the hope that it will be useful,
 * but WITHOUT ANY WARRANTY; without even the implied warranty of
 * MERCHANTABILITY or FITNESS FOR A PARTICULAR PURPOSE.  See the
 * GNU General Public License for more details.
 *
 * You should have received a copy of the GNU General Public License
 * along with this program; if not, write to the Free Software
 * Foundation, Inc., 59 Temple Place, Suite 330, Boston, MA  02111-1307  USA
 */

#include "Common.h"
#include "WorldPacket.h"
#include "WorldSession.h"
#include "Log.h"
#include "Opcodes.h"
#include "UpdateData.h"
#include "Player.h"

void WorldSession::HandleDuelAcceptedOpcode(WorldPacket& recvPacket)
{
<<<<<<< HEAD
    CHECK_PACKET_SIZE(recvPacket, 8);

=======
>>>>>>> 4bc96cbf
    uint64 guid;
    Player *pl;
    Player *plTarget;

    if(!GetPlayer()->duel)                                  // ignore accept from duel-sender
        return;

    recvPacket >> guid;

    pl       = GetPlayer();
    plTarget = pl->duel->opponent;

    if(pl == pl->duel->initiator || !plTarget || pl == plTarget || pl->duel->startTime != 0 || plTarget->duel->startTime != 0)
        return;

    //sLog.outDebug( "WORLD: received CMSG_DUEL_ACCEPTED" );
    DEBUG_LOG("Player 1 is: %u (%s)", pl->GetGUIDLow(), pl->GetName());
    DEBUG_LOG("Player 2 is: %u (%s)", plTarget->GetGUIDLow(), plTarget->GetName());

    time_t now = time(NULL);
    pl->duel->startTimer = now;
    plTarget->duel->startTimer = now;

    pl->SendDuelCountdown(3000);
    plTarget->SendDuelCountdown(3000);
}

void WorldSession::HandleDuelCancelledOpcode(WorldPacket& recvPacket)
{
<<<<<<< HEAD
    CHECK_PACKET_SIZE(recvPacket, 8);

=======
>>>>>>> 4bc96cbf
    //sLog.outDebug( "WORLD: received CMSG_DUEL_CANCELLED" );

    // no duel requested
    if(!GetPlayer()->duel)
        return;

    // player surrendered in a duel using /forfeit
    if(GetPlayer()->duel->startTime != 0)
    {
        GetPlayer()->CombatStopWithPets(true);
        if(GetPlayer()->duel->opponent)
            GetPlayer()->duel->opponent->CombatStopWithPets(true);

        GetPlayer()->CastSpell(GetPlayer(), 7267, true);    // beg
        GetPlayer()->DuelComplete(DUEL_WON);
        return;
    }

    // player either discarded the duel using the "discard button"
    // or used "/forfeit" before countdown reached 0
    uint64 guid;
    recvPacket >> guid;

    GetPlayer()->DuelComplete(DUEL_INTERUPTED);
}<|MERGE_RESOLUTION|>--- conflicted
+++ resolved
@@ -26,11 +26,6 @@
 
 void WorldSession::HandleDuelAcceptedOpcode(WorldPacket& recvPacket)
 {
-<<<<<<< HEAD
-    CHECK_PACKET_SIZE(recvPacket, 8);
-
-=======
->>>>>>> 4bc96cbf
     uint64 guid;
     Player *pl;
     Player *plTarget;
@@ -60,11 +55,6 @@
 
 void WorldSession::HandleDuelCancelledOpcode(WorldPacket& recvPacket)
 {
-<<<<<<< HEAD
-    CHECK_PACKET_SIZE(recvPacket, 8);
-
-=======
->>>>>>> 4bc96cbf
     //sLog.outDebug( "WORLD: received CMSG_DUEL_CANCELLED" );
 
     // no duel requested
