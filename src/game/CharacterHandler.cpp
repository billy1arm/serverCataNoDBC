--- conflicted
+++ resolved
@@ -62,11 +62,7 @@
     res &= SetPQuery(PLAYER_LOGIN_QUERY_LOADFROM,            "SELECT guid, account, data, name, race, class, position_x, position_y, position_z, map, orientation, taximask, cinematic, totaltime, leveltime, rest_bonus, logout_time, is_logout_resting, resettalents_cost, resettalents_time, trans_x, trans_y, trans_z, trans_o, transguid, extra_flags, stable_slots, at_login, zone, online, death_expire_time, taxi_path, dungeon_difficulty FROM characters WHERE guid = '%u'", GUID_LOPART(m_guid));
     res &= SetPQuery(PLAYER_LOGIN_QUERY_LOADGROUP,           "SELECT leaderGuid FROM group_member WHERE memberGuid ='%u'", GUID_LOPART(m_guid));
     res &= SetPQuery(PLAYER_LOGIN_QUERY_LOADBOUNDINSTANCES,  "SELECT id, permanent, map, difficulty, resettime FROM character_instance LEFT JOIN instance ON instance = id WHERE guid = '%u'", GUID_LOPART(m_guid));
-<<<<<<< HEAD
-    res &= SetPQuery(PLAYER_LOGIN_QUERY_LOADAURAS,           "SELECT caster_guid,spell,effect_index,amount,maxduration,remaintime,remaincharges FROM character_aura WHERE guid = '%u' ORDER by spell,effect_index", GUID_LOPART(m_guid));
-=======
     res &= SetPQuery(PLAYER_LOGIN_QUERY_LOADAURAS,           "SELECT caster_guid,spell,effect_index,stackcount,amount,maxduration,remaintime,remaincharges FROM character_aura WHERE guid = '%u'", GUID_LOPART(m_guid));
->>>>>>> 2fe3ff05
     res &= SetPQuery(PLAYER_LOGIN_QUERY_LOADSPELLS,          "SELECT spell,slot,active,disabled FROM character_spell WHERE guid = '%u'", GUID_LOPART(m_guid));
     res &= SetPQuery(PLAYER_LOGIN_QUERY_LOADQUESTSTATUS,     "SELECT quest,status,rewarded,explored,timer,mobcount1,mobcount2,mobcount3,mobcount4,itemcount1,itemcount2,itemcount3,itemcount4 FROM character_queststatus WHERE guid = '%u'", GUID_LOPART(m_guid));
     res &= SetPQuery(PLAYER_LOGIN_QUERY_LOADDAILYQUESTSTATUS,"SELECT quest,time FROM character_queststatus_daily WHERE guid = '%u'", GUID_LOPART(m_guid));
